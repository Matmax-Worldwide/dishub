// src/app/api/graphql/route.ts
import { ApolloServer } from '@apollo/server';
import { startServerAndCreateNextHandler } from '@as-integrations/next';
import { NextRequest } from 'next/server';
import { typeDefs } from './typeDefs';
import resolvers from './resolvers';
import { prismaManager } from '@/lib/prisma'; // Changed to prismaManager
import { tenantScopeExtension } from '@/lib/prisma-extensions/tenant-scope'; // Added
import { TenantResolver } from '@/lib/tenant/resolver'; // Added
<<<<<<< HEAD
import { verifyToken, UserJwtPayload } from '@/lib/auth'; // UserJwtPayload might be more specific
=======
import { verifyToken } from '@/lib/auth'; // UserJwtPayload for better typing
>>>>>>> 8aaf5a4d

// Imports for graphql-shield
import { makeExecutableSchema } from '@graphql-tools/schema';
import { applyMiddleware } from 'graphql-middleware';
import { permissions } from './authorization';

// Import for role-based permissions
import { getPermissionsForRole, RoleName } from '@/config/rolePermissions';

// Imports for DataLoader
import DataLoader from 'dataloader';
import { batchSectionsByPageIds } from './dataloaders/sectionLoader';
import { CMSSection } from '@prisma/client';
import { batchPostsByBlogIds, EnrichedPost as EnrichedBlogPost } from './dataloaders/postsByBlogIdLoader';
import { batchOrderItemsByOrderIds, EnrichedOrderItem } from './dataloaders/orderItemsByOrderIdLoader';
import { batchUsersByIds, PublicUser } from './dataloaders/userByIdLoader';
<<<<<<< HEAD
import { PrismaClient, Tenant as PrismaTenant } from '@prisma/client'; // Import PrismaTenant

=======
import { PrismaClient, Tenant } from '@prisma/client'; // Import Tenant (not PrismaTenant)
>>>>>>> 8aaf5a4d

// Create the base schema
const baseSchema = makeExecutableSchema({
  typeDefs,
  resolvers,
});

// Apply the shield middleware
const schemaWithPermissions = applyMiddleware(baseSchema, permissions);

// Initialize ApolloServer
const server = new ApolloServer<GraphQLContext>({
  schema: schemaWithPermissions,
});

<<<<<<< HEAD
// Define the structure of your context, including loaders
// Updated GraphQLContext interface
=======
// Updated GraphQLContext interface combining both versions
>>>>>>> 8aaf5a4d
export interface GraphQLContext {
  req: NextRequest;
  prisma: PrismaClient; // Type for the Prisma client instance
  tenantId: string | null;
  user: {
    id: string;
    role: RoleName; // Assuming RoleName is an enum or string literal type
    permissions: string[];
<<<<<<< HEAD
    // tenants: Array<{ id: string; role: string; status: string }>; // From original, might be needed if user has multiple tenants in JWT
    currentTenantIdFromJwt?: string | null; // If tenantId is part of user's JWT claims
  } | null;
  currentTenant: PrismaTenant | null; // Full Tenant object for the resolved context
=======
    tenants?: Array<{ id: string; role: string; status: string }>; // From original, might be needed if user has multiple tenants in JWT
    currentTenantIdFromJwt?: string | null; // If tenantId is part of user's JWT claims
  } | null;
  currentTenant: Tenant | null; // Full Tenant object for the resolved context
>>>>>>> 8aaf5a4d
  loaders: {
    sectionLoader: DataLoader<string, CMSSection[], string>;
    postsByBlogIdLoader: DataLoader<string, EnrichedBlogPost[], string>;
    orderItemsByOrderIdLoader: DataLoader<string, EnrichedOrderItem[], string>;
    userByIdLoader: DataLoader<string, PublicUser | null, string>;
  };
}

// Helper function to get role by ID from database (keep if still needed, but JWT role is primary)
async function getRoleById(roleId: string): Promise<string | null> {
  try {
    // Use the default (non-tenant-scoped) prisma client for fetching global roles
    const role = await prismaManager.getClient().roleModel.findUnique({
      where: { id: roleId },
      select: { name: true }
    });
    return role?.name || null;
  } catch (error) {
    console.error('Error fetching role by ID:', error);
    return null;
  }
}

// Helper function to get user's current role from database (keep if still needed)
async function getUserRoleFromDb(userId: string): Promise<string | null> {
  try {
    // Use the default (non-tenant-scoped) prisma client for fetching user roles
    const user = await prismaManager.getClient().user.findUnique({
      where: { id: userId },
      select: {
        roleId: true,
        role: {
          select: { name: true }
        }
      }
    });
    return user?.role?.name || null;
  } catch (error) {
    console.error('Error fetching user role from DB:', error);
    return null;
  }
}

const handler = startServerAndCreateNextHandler<NextRequest, GraphQLContext>(server, {
  context: async (req) => {
    // 1. Resolve Tenant ID
    const tenantResolver = new TenantResolver(req);
    const resolvedTenantId = await tenantResolver.resolveTenantId();
    console.log(`GraphQL Context: Tenant ID from TenantResolver: ${resolvedTenantId}`);

    // 2. Initialize Prisma Client (scoped or default) and fetch full Tenant object
    let currentPrismaClient: PrismaClient;
<<<<<<< HEAD
    let currentTenantFull: PrismaTenant | null = null;

    if (resolvedTenantId) {
      currentPrismaClient = prismaManager.getClient(resolvedTenantId).$extends(tenantScopeExtension(resolvedTenantId));
=======
    let currentTenantFull: Tenant | null = null;

    if (resolvedTenantId) {
      currentPrismaClient = prismaManager.getClient(resolvedTenantId).$extends(tenantScopeExtension(resolvedTenantId)) as PrismaClient;
>>>>>>> 8aaf5a4d
      console.log(`GraphQL Context: Using tenant-scoped Prisma client for tenant: ${resolvedTenantId}`);
      try {
        // Fetch the full tenant object using the non-scoped client for platform data
        currentTenantFull = await prismaManager.getClient().tenant.findUnique({
          where: { id: resolvedTenantId }
        });
        if (!currentTenantFull) {
          console.warn(`GraphQL Context: No tenant record found for resolvedTenantId: ${resolvedTenantId}. This might be an issue.`);
        } else {
          console.log(`GraphQL Context: Fetched full tenant details for tenant: ${currentTenantFull.name}`);
        }
      } catch (e) {
        console.error("GraphQL Context: Error fetching full tenant details:", e);
      }
    } else {
      currentPrismaClient = prismaManager.getClient();
      console.log('GraphQL Context: No tenant resolved, using default Prisma client.');
    }

    // 3. Initialize DataLoaders with the determined Prisma client
    const loaders = {
      sectionLoader: new DataLoader<string, CMSSection[], string>(
<<<<<<< HEAD
        (keys) => batchSectionsByPageIds(keys, currentPrismaClient), // Pass prisma client to batch function
        { cacheKeyFn: (key: string) => key }
      ),
      postsByBlogIdLoader: new DataLoader<string, EnrichedBlogPost[], string>(
        (keys) => batchPostsByBlogIds(keys, currentPrismaClient), // Pass prisma client
        { cacheKeyFn: (key: string) => key }
      ),
      orderItemsByOrderIdLoader: new DataLoader<string, EnrichedOrderItem[], string>(
        (keys) => batchOrderItemsByOrderIds(keys, currentPrismaClient), // Pass prisma client
        { cacheKeyFn: (key: string) => key }
      ),
      userByIdLoader: new DataLoader<string, PublicUser | null, string>(
        (keys) => batchUsersByIds(keys, currentPrismaClient), // Pass prisma client
=======
        (keys) => batchSectionsByPageIds(keys, currentPrismaClient),
        { cacheKeyFn: (key: string) => key }
      ),
      postsByBlogIdLoader: new DataLoader<string, EnrichedBlogPost[], string>(
        (keys) => batchPostsByBlogIds(keys, currentPrismaClient),
        { cacheKeyFn: (key: string) => key }
      ),
      orderItemsByOrderIdLoader: new DataLoader<string, EnrichedOrderItem[], string>(
        (keys) => batchOrderItemsByOrderIds(keys, currentPrismaClient),
        { cacheKeyFn: (key: string) => key }
      ),
      userByIdLoader: new DataLoader<string, PublicUser | null, string>(
        (keys) => batchUsersByIds(keys),
>>>>>>> 8aaf5a4d
        { cacheKeyFn: (key: string) => key }
      ),
    };

<<<<<<< HEAD
    // 4. Resolve User from JWT
=======
    // 4. Resolve User from JWT (combining both approaches)
>>>>>>> 8aaf5a4d
    let userContext = null;
    const authHeader = req.headers.get('authorization');
    const token = authHeader?.startsWith('Bearer ') ? authHeader.substring(7) : null;

    if (token) {
      try {
        const decodedJwt = await verifyToken(token); // verifyToken now returns UserJwtPayload | null

        if (decodedJwt) {
          let userRoleName = decodedJwt.role as RoleName; // Role from JWT is primary

<<<<<<< HEAD
          // Optional: Validate/fallback role from DB if JWT role is generic or needs confirmation
          // This might be complex if JWT role is authoritative.
          // For now, we trust the JWT's role, assuming it's correctly set during login.
          // If `decodedJwt.role` was 'USER' and `decodedJwt.roleId` was set, one could query RoleModel.
=======
          console.log('Token decoded role:', userRoleName);
          console.log('Token decoded roleId:', decodedJwt.roleId);
          console.log('Actual role:', userRoleName);

          // If role is undefined or invalid, try to get it from database (fallback from original version)
          if (!userRoleName || !['USER', 'ADMIN', 'MANAGER', 'EMPLOYEE', 'SUPER_ADMIN', 'STAFF'].includes(userRoleName)) {
            console.log('Role undefined or invalid, fetching from database...');
            
            // First try to get role by roleId if available
            if (decodedJwt.roleId) {
              console.log('Trying to get role by roleId:', decodedJwt.roleId);
              userRoleName = await getRoleById(decodedJwt.roleId) as RoleName;
              console.log('Role from roleId:', userRoleName);
            }
            
            // If still no role, get user's current role from database
            if (!userRoleName) {
              console.log('Getting user role from database for userId:', decodedJwt.userId);
              userRoleName = await getUserRoleFromDb(decodedJwt.userId) as RoleName;
              console.log('Role from user query:', userRoleName);
            }
            
            // Fallback to USER if still no role found
            if (!userRoleName) {
              console.log('No role found, defaulting to USER');
              userRoleName = 'USER';
            }
          }

          console.log('Using actual user role:', userRoleName);
>>>>>>> 8aaf5a4d

          const resolvedPermissions = getPermissionsForRole(userRoleName);

          userContext = {
            id: decodedJwt.userId,
            role: userRoleName,
            permissions: resolvedPermissions,
            currentTenantIdFromJwt: decodedJwt.tenantId || null, // TenantId from JWT
<<<<<<< HEAD
            // tenants: decodedJwt.tenants || [], // If using a tenants array in JWT
=======
            tenants: [], // Initialize as empty array, could be populated from JWT if needed
>>>>>>> 8aaf5a4d
          };

          // Security Check: If a tenant was resolved from the request (e.g. subdomain)
          // AND the user's JWT also has a tenantId, they should match,
          // unless the user is a SUPER_ADMIN or platform admin.
          if (resolvedTenantId &&
              decodedJwt.tenantId &&
              resolvedTenantId !== decodedJwt.tenantId &&
              userRoleName !== 'SUPER_ADMIN' && // Add other platform admin roles if any
              userRoleName !== 'ADMIN' // Assuming ADMIN can be a platform admin
          ) {
            console.warn(`Tenant ID mismatch! Request-resolved: ${resolvedTenantId}, JWT-derived: ${decodedJwt.tenantId}. User: ${decodedJwt.userId}, Role: ${userRoleName}. Invalidating user for this context.`);
<<<<<<< HEAD
            // Invalidate user for this specific request context due to mismatch
            // userContext = null; // Or throw an error
=======
>>>>>>> 8aaf5a4d
            // For now, we will prioritize the request-resolved tenantId for data scoping,
            // but the authorization layer should use this info.
          }
        }
      } catch (error) {
        console.error('GraphQL Context: Error verifying token:', error instanceof Error ? error.message : 'Unknown error');
      }
    }

    console.log('GraphQL Context: User:', userContext ? userContext.id : 'null', 'Role:', userContext?.role || 'null');
    console.log('GraphQL Context: Final Tenant ID for context:', resolvedTenantId);

<<<<<<< HEAD

=======
>>>>>>> 8aaf5a4d
    return {
      req,
      prisma: currentPrismaClient,
      tenantId: resolvedTenantId, // The ID of the tenant data context
      user: userContext,          // The authenticated user
      currentTenant: currentTenantFull, // Full Tenant object for the data context
      loaders,
    };
  },
});

export { handler as GET, handler as POST };

<<<<<<< HEAD
=======
export async function POST(request: NextRequest) {
  const requestClone = request.clone();
  const text = await requestClone.text();
  if (!text || text.trim() === '') {
    return new Response(JSON.stringify({
      errors: [{ message: 'Empty request body' }]
    }), {
      status: 400,
      headers: { 'Content-Type': 'application/json' }
    });
  }
  return handler(request);
}

>>>>>>> 8aaf5a4d
// Ensure batch functions in DataLoaders are updated to accept and use the PrismaClient instance
// Example for sectionLoader (similar changes for others):
// export const batchSectionsByPageIds = async (pageIds: readonly string[], prismaClient: PrismaClient) => {
//   // ... use prismaClient in your query ...
//   const sections = await prismaClient.cMSSection.findMany({ ... });
//   // ... rest of the logic
// };<|MERGE_RESOLUTION|>--- conflicted
+++ resolved
@@ -7,11 +7,9 @@
 import { prismaManager } from '@/lib/prisma'; // Changed to prismaManager
 import { tenantScopeExtension } from '@/lib/prisma-extensions/tenant-scope'; // Added
 import { TenantResolver } from '@/lib/tenant/resolver'; // Added
-<<<<<<< HEAD
-import { verifyToken, UserJwtPayload } from '@/lib/auth'; // UserJwtPayload might be more specific
-=======
+
 import { verifyToken } from '@/lib/auth'; // UserJwtPayload for better typing
->>>>>>> 8aaf5a4d
+
 
 // Imports for graphql-shield
 import { makeExecutableSchema } from '@graphql-tools/schema';
@@ -28,12 +26,9 @@
 import { batchPostsByBlogIds, EnrichedPost as EnrichedBlogPost } from './dataloaders/postsByBlogIdLoader';
 import { batchOrderItemsByOrderIds, EnrichedOrderItem } from './dataloaders/orderItemsByOrderIdLoader';
 import { batchUsersByIds, PublicUser } from './dataloaders/userByIdLoader';
-<<<<<<< HEAD
-import { PrismaClient, Tenant as PrismaTenant } from '@prisma/client'; // Import PrismaTenant
-
-=======
+
 import { PrismaClient, Tenant } from '@prisma/client'; // Import Tenant (not PrismaTenant)
->>>>>>> 8aaf5a4d
+
 
 // Create the base schema
 const baseSchema = makeExecutableSchema({
@@ -49,12 +44,9 @@
   schema: schemaWithPermissions,
 });
 
-<<<<<<< HEAD
-// Define the structure of your context, including loaders
-// Updated GraphQLContext interface
-=======
+
 // Updated GraphQLContext interface combining both versions
->>>>>>> 8aaf5a4d
+
 export interface GraphQLContext {
   req: NextRequest;
   prisma: PrismaClient; // Type for the Prisma client instance
@@ -63,17 +55,12 @@
     id: string;
     role: RoleName; // Assuming RoleName is an enum or string literal type
     permissions: string[];
-<<<<<<< HEAD
-    // tenants: Array<{ id: string; role: string; status: string }>; // From original, might be needed if user has multiple tenants in JWT
-    currentTenantIdFromJwt?: string | null; // If tenantId is part of user's JWT claims
-  } | null;
-  currentTenant: PrismaTenant | null; // Full Tenant object for the resolved context
-=======
+
     tenants?: Array<{ id: string; role: string; status: string }>; // From original, might be needed if user has multiple tenants in JWT
     currentTenantIdFromJwt?: string | null; // If tenantId is part of user's JWT claims
   } | null;
   currentTenant: Tenant | null; // Full Tenant object for the resolved context
->>>>>>> 8aaf5a4d
+
   loaders: {
     sectionLoader: DataLoader<string, CMSSection[], string>;
     postsByBlogIdLoader: DataLoader<string, EnrichedBlogPost[], string>;
@@ -126,17 +113,12 @@
 
     // 2. Initialize Prisma Client (scoped or default) and fetch full Tenant object
     let currentPrismaClient: PrismaClient;
-<<<<<<< HEAD
-    let currentTenantFull: PrismaTenant | null = null;
-
-    if (resolvedTenantId) {
-      currentPrismaClient = prismaManager.getClient(resolvedTenantId).$extends(tenantScopeExtension(resolvedTenantId));
-=======
+
     let currentTenantFull: Tenant | null = null;
 
     if (resolvedTenantId) {
       currentPrismaClient = prismaManager.getClient(resolvedTenantId).$extends(tenantScopeExtension(resolvedTenantId)) as PrismaClient;
->>>>>>> 8aaf5a4d
+
       console.log(`GraphQL Context: Using tenant-scoped Prisma client for tenant: ${resolvedTenantId}`);
       try {
         // Fetch the full tenant object using the non-scoped client for platform data
@@ -159,21 +141,7 @@
     // 3. Initialize DataLoaders with the determined Prisma client
     const loaders = {
       sectionLoader: new DataLoader<string, CMSSection[], string>(
-<<<<<<< HEAD
-        (keys) => batchSectionsByPageIds(keys, currentPrismaClient), // Pass prisma client to batch function
-        { cacheKeyFn: (key: string) => key }
-      ),
-      postsByBlogIdLoader: new DataLoader<string, EnrichedBlogPost[], string>(
-        (keys) => batchPostsByBlogIds(keys, currentPrismaClient), // Pass prisma client
-        { cacheKeyFn: (key: string) => key }
-      ),
-      orderItemsByOrderIdLoader: new DataLoader<string, EnrichedOrderItem[], string>(
-        (keys) => batchOrderItemsByOrderIds(keys, currentPrismaClient), // Pass prisma client
-        { cacheKeyFn: (key: string) => key }
-      ),
-      userByIdLoader: new DataLoader<string, PublicUser | null, string>(
-        (keys) => batchUsersByIds(keys, currentPrismaClient), // Pass prisma client
-=======
+
         (keys) => batchSectionsByPageIds(keys, currentPrismaClient),
         { cacheKeyFn: (key: string) => key }
       ),
@@ -187,16 +155,14 @@
       ),
       userByIdLoader: new DataLoader<string, PublicUser | null, string>(
         (keys) => batchUsersByIds(keys),
->>>>>>> 8aaf5a4d
+
         { cacheKeyFn: (key: string) => key }
       ),
     };
 
-<<<<<<< HEAD
-    // 4. Resolve User from JWT
-=======
+
     // 4. Resolve User from JWT (combining both approaches)
->>>>>>> 8aaf5a4d
+
     let userContext = null;
     const authHeader = req.headers.get('authorization');
     const token = authHeader?.startsWith('Bearer ') ? authHeader.substring(7) : null;
@@ -208,12 +174,6 @@
         if (decodedJwt) {
           let userRoleName = decodedJwt.role as RoleName; // Role from JWT is primary
 
-<<<<<<< HEAD
-          // Optional: Validate/fallback role from DB if JWT role is generic or needs confirmation
-          // This might be complex if JWT role is authoritative.
-          // For now, we trust the JWT's role, assuming it's correctly set during login.
-          // If `decodedJwt.role` was 'USER' and `decodedJwt.roleId` was set, one could query RoleModel.
-=======
           console.log('Token decoded role:', userRoleName);
           console.log('Token decoded roleId:', decodedJwt.roleId);
           console.log('Actual role:', userRoleName);
@@ -244,7 +204,7 @@
           }
 
           console.log('Using actual user role:', userRoleName);
->>>>>>> 8aaf5a4d
+
 
           const resolvedPermissions = getPermissionsForRole(userRoleName);
 
@@ -253,11 +213,9 @@
             role: userRoleName,
             permissions: resolvedPermissions,
             currentTenantIdFromJwt: decodedJwt.tenantId || null, // TenantId from JWT
-<<<<<<< HEAD
-            // tenants: decodedJwt.tenants || [], // If using a tenants array in JWT
-=======
+
             tenants: [], // Initialize as empty array, could be populated from JWT if needed
->>>>>>> 8aaf5a4d
+
           };
 
           // Security Check: If a tenant was resolved from the request (e.g. subdomain)
@@ -270,11 +228,7 @@
               userRoleName !== 'ADMIN' // Assuming ADMIN can be a platform admin
           ) {
             console.warn(`Tenant ID mismatch! Request-resolved: ${resolvedTenantId}, JWT-derived: ${decodedJwt.tenantId}. User: ${decodedJwt.userId}, Role: ${userRoleName}. Invalidating user for this context.`);
-<<<<<<< HEAD
-            // Invalidate user for this specific request context due to mismatch
-            // userContext = null; // Or throw an error
-=======
->>>>>>> 8aaf5a4d
+
             // For now, we will prioritize the request-resolved tenantId for data scoping,
             // but the authorization layer should use this info.
           }
@@ -287,10 +241,7 @@
     console.log('GraphQL Context: User:', userContext ? userContext.id : 'null', 'Role:', userContext?.role || 'null');
     console.log('GraphQL Context: Final Tenant ID for context:', resolvedTenantId);
 
-<<<<<<< HEAD
-
-=======
->>>>>>> 8aaf5a4d
+
     return {
       req,
       prisma: currentPrismaClient,
@@ -304,8 +255,7 @@
 
 export { handler as GET, handler as POST };
 
-<<<<<<< HEAD
-=======
+
 export async function POST(request: NextRequest) {
   const requestClone = request.clone();
   const text = await requestClone.text();
@@ -320,7 +270,6 @@
   return handler(request);
 }
 
->>>>>>> 8aaf5a4d
 // Ensure batch functions in DataLoaders are updated to accept and use the PrismaClient instance
 // Example for sectionLoader (similar changes for others):
 // export const batchSectionsByPageIds = async (pageIds: readonly string[], prismaClient: PrismaClient) => {
