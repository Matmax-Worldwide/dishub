import { prisma } from '@/lib/prisma';
import { Prisma, PageType, Page as PrismaPage, CMSSection as PrismaCMSSection } from '@prisma/client'; // Added PrismaPage for typing parentPage
import { Context } from '@/app/api/graphql/types'; // Using the main Context from types.ts
import { GraphQLError } from 'graphql';

// Local ResolverContext is removed, using Context from types.ts

// Tipo para los componentes de una sección (from original)
type SectionComponentWithRelation = {
  id: string;
  componentId: string;
  order: number;
  data: Record<string, unknown> | null;
  component: {
    id: string;
    slug: string;
    name: string;
  };
};

// Type for SEO input data (from original)
type PageSEOInput = {
  title?: string | null;
  description?: string | null;
  keywords?: string;
  ogTitle?: string;
  ogDescription?: string;
  ogImage?: string;
  twitterTitle?: string;
  twitterDescription?: string;
  twitterImage?: string;
  canonicalUrl?: string;
  structuredData?: Record<string, unknown>;
};

export const cmsResolvers = {
  Query: {
    getAllCMSSections: async () => {
      // ... (original logic preserved)
      console.log('======== START getAllCMSSections resolver ========');
      try {
        const sections = await prisma.cMSSection.findMany({
          include: { components: { include: { component: true } } },
          orderBy: { updatedAt: 'desc' }
        });
        console.log(`Se encontraron ${sections.length} secciones`);
        return sections;
      } catch (error) {
        console.error('Error al obtener secciones CMS:', error);
        return [];
      }
    },
    
    getPageBySlug: async (_parent: unknown, args: { slug: string }, context: Context) => {
      console.log('======== START getPageBySlug resolver (Dataloader for sections) ========');
      try {
        const { slug } = args;
        const page = await prisma.page.findUnique({
          where: { slug },
          include: {
            seo: true
            // Removed: sections: true (will be handled by Page.sections field resolver)
          }
        });
        // The 'sections' field will be resolved by the Page.sections resolver using DataLoader
        return page;
      } catch (error) {
        console.error('Error in getPageBySlug:', error);
        return null;
      }
    },
    
    page: async (_parent: unknown, args: { id: string }, context: Context) => {
      console.log('======== START page resolver (Dataloader for sections) ========');
      try {
        const { id } = args;
        console.log(`Looking for page with ID: ${id}`);
        const page = await prisma.page.findUnique({
          where: { id },
          include: {
            seo: true
            // Removed: sections: true
          }
        });
        if (!page) {
          console.log(`No page found with ID: ${id}`);
          return null;
        }
        console.log(`Found page: ${page.title} (${page.slug})`);
        return page;
      } catch (error) {
        console.error('Error in page resolver:', error);
        return null;
      }
    },
    
    getSectionComponents: async (_parent: unknown, args: { sectionId: string }) => {
      // ... (original logic preserved, as it fetches components for a specific section, not sections for a page)
      console.log('======== START getSectionComponents resolver ========');
      try {
        console.log('========================================');
        let { sectionId } = args;
        if (!sectionId) {
          console.error('Error: sectionId is missing or undefined');
          return { components: [], lastUpdated: null };
        }
        if (sectionId.includes('?')) sectionId = sectionId.split('?')[0];
        if (sectionId.includes('#')) sectionId = sectionId.split('#')[0];
        console.log('CMS RESOLVER: Getting section components for section ID:', sectionId);
        
        const sectionFromDB = await prisma.cMSSection.findUnique({
          where: { sectionId },
          include: {
            components: {
              include: { component: true },
              orderBy: { order: 'asc' }
            }
          }
        });

        if (sectionFromDB) {
          const components = (sectionFromDB.components as SectionComponentWithRelation[]).map((sc) => ({
            id: sc.id,
            type: sc.component.slug,
            data: sc.data ? sc.data as Prisma.InputJsonValue : Prisma.JsonNull
          }));
          return {
            components,
            lastUpdated: sectionFromDB.lastUpdated.toISOString()
          };
        } else {
          console.log('Section not found or creating new for ID:', sectionId);
          const timestamp = new Date();
          const newSection = await prisma.cMSSection.upsert({
            where: { sectionId: sectionId },
            update: { lastUpdated: timestamp },
            create: {
              sectionId,
              name: `Sección ${sectionId}`,
              description: `Sección creada automáticamente`,
              lastUpdated: timestamp,
              createdAt: timestamp,
              updatedAt: timestamp
            }
          });
          return {
            components: [],
            lastUpdated: newSection.lastUpdated.toISOString()
          };
        }
      } catch (error) {
        console.error('========================================');
        console.error('ERROR: Error fetching section data:', error);
        console.error('========================================');
        return { components: [], lastUpdated: null };
      }
    },

    getAllCMSComponents: async () => {
      // ... (original logic preserved)
      console.log('======== START getAllCMSComponents resolver ========');
      try {
        const components = await prisma.cMSComponent.findMany({ orderBy: { updatedAt: 'desc' } });
        console.log(`Se encontraron ${components.length} componentes`);
        return components;
      } catch (error) {
        console.error('Error al obtener componentes CMS:', error);
        return [];
      }
    },

    getCMSComponent: async (_parent: unknown, args: { id: string }) => {
      // ... (original logic preserved)
      console.log('======== START getCMSComponent resolver ========');
      try {
        const { id } = args;
        const component = await prisma.cMSComponent.findUnique({ where: { id } });
        if (!component) return null;
        return component;
      } catch (error) {
        console.error('Error al obtener componente CMS:', error);
        return null;
      }
    },

    getCMSComponentsByType: async (_parent: unknown, args: { type: string }) => {
      // ... (original logic preserved)
      console.log('======== START getCMSComponentsByType resolver ========');
      try {
        const { type } = args;
        const components = await prisma.cMSComponent.findMany({
          where: { category: type },
          orderBy: { name: 'asc' }
        });
        return components;
      } catch (error) {
        console.error(`Error al obtener componentes de tipo ${args.type}:`, error);
        return [];
      }
    },

    getAllCMSPages: async (_parent: unknown, _args: any, context: Context) => {
      console.log('======== START getAllCMSPages resolver (Dataloader for sections) ========');
      try {
        const pages = await prisma.page.findMany({
          include: {
            seo: true
            // Removed: sections: true
          },
          orderBy: { createdAt: 'desc' }
        });
        // Sections for each page will be resolved by Page.sections field resolver
        return pages;
      } catch (error) {
        console.error('Error in getAllCMSPages:', error);
        return [];
      }
    },

    getPagesUsingSectionId: async (_parent: unknown, args: { sectionId: string }, context: Context) => {
      // ... (original logic preserved - this fetches pages, not sections for a page, so DataLoader isn't directly applied here for sections)
      // If sections of these pages are needed, the Page.sections resolver will handle it.
      console.log('======== START getPagesUsingSectionId resolver ========');
      try {
        const { sectionId } = args;
        console.log(`Buscando páginas que usan la sección con ID: ${sectionId}`);
        const section = await prisma.cMSSection.findFirst({ where: { sectionId } });
        if (!section) return [];
        console.log(`Sección encontrada: ${section.id} (${section.name})`);
        const pages = await prisma.$queryRaw<PrismaPage[]>`
          SELECT p.* FROM "Page" p
          JOIN "_PageToSection" pts ON p."id" = pts."B" 
          JOIN "CMSSection" s ON s."id" = pts."A"
          WHERE s."id" = ${section.id} OR s."sectionId" = ${sectionId}
          ORDER BY p."updatedAt" DESC
        `;
        if (!Array.isArray(pages) || pages.length === 0) return [];
        // The sections field of these page objects will be resolved by Page.sections resolver
        return pages;
      } catch (error) {
        console.error(`Error al obtener páginas usando sectionId ${args.sectionId}:`, error);
        return [];
      }
    },

    getDefaultPage: async (_parent: unknown, args: { locale: string }, context: Context) => {
      console.log('======== START getDefaultPage resolver (Dataloader for sections) ========');
      try {
        const { locale } = args;
        const page = await prisma.page.findFirst({
          where: { isDefault: true, locale, isPublished: true },
          include: {
            seo: true
            // Removed: sections: true
          }
        });
        // Sections will be resolved by Page.sections field resolver
        return page;
      } catch (error) {
        console.error('Error in getDefaultPage:', error);
        return null;
      }
    },
  },
  
  Mutation: {
    // saveSectionComponents (Already refactored to use Context)
    saveSectionComponents: async (_parent: unknown, args: { 
      input: { 
        sectionId: string; 
        components: Array<{ id: string; type: string; data: Record<string, unknown> }> 
      } 
    }, context: Context) => { // Changed ResolverContext to Context
      try {
        // ... (original refactored logic from Turn 79, ensuring context type is updated)
        console.log('========================================');
        const { input } = args;
        const { components } = input;
        let { sectionId } = input;
        if (sectionId && sectionId.includes('?')) sectionId = sectionId.split('?')[0];
        console.log(`CMS RESOLVER (refactored): Saving ${components?.length || 0} components for section ${sectionId}`);
        if (!components || !Array.isArray(components)) return { success: false, message: 'No valid components array provided', lastUpdated: null };
        const validComponents = components.filter(c => c.id && c.type);
        if (validComponents.length !== components.length) console.warn(`Found ${components.length - validComponents.length} invalid components.`);
        const timestamp = new Date();
        const result = await prisma.$transaction(async (tx) => {
          let section = await tx.cMSSection.findUnique({ where: { sectionId } });
          if (!section) {
            section = await tx.cMSSection.create({
              data: { sectionId, name: sectionId.replace(/-/g, ' ').replace(/\b\w/g, l => l.toUpperCase()), description: `Sección "${sectionId}"`, lastUpdated: timestamp, createdAt: timestamp, updatedAt: timestamp }
            });
          } else {
            section = await tx.cMSSection.update({ where: { id: section.id }, data: { lastUpdated: timestamp, updatedAt: timestamp } });
          }
          const uniqueTypes = [...new Set(validComponents.map(c => c.type))];
          const existingComponents = await tx.cMSComponent.findMany({ where: { slug: { in: uniqueTypes } } });
          const existingComponentMap = new Map(existingComponents.map(comp => [comp.slug, comp]));
          const missingTypes = uniqueTypes.filter(type => !existingComponentMap.has(type));
          if (missingTypes.length > 0) {
            await tx.cMSComponent.createMany({ data: missingTypes.map(type => ({ name: type, slug: type, description: `Componente tipo ${type}`, schema: {}, isActive: true, createdAt: timestamp, updatedAt: timestamp })) });
            const createdComponents = await tx.cMSComponent.findMany({ where: { slug: { in: missingTypes } } });
            createdComponents.forEach(comp => existingComponentMap.set(comp.slug, comp));
          }
          await tx.sectionComponent.deleteMany({ where: { sectionId: section.id } });
          if (validComponents.length > 0) {
            const sectionComponentsData = validComponents.map((component, index) => {
              const cmsComponent = existingComponentMap.get(component.type);
              if (!cmsComponent) throw new Error(`Component type ${component.type} not found.`);
              return { id: component.id, sectionId: section.id, componentId: cmsComponent.id, order: index, data: component.data as Prisma.InputJsonValue || {}, createdAt: timestamp, updatedAt: timestamp };
            });
            await tx.sectionComponent.createMany({ data: sectionComponentsData });
          }
          return { success: true, message: 'Components saved successfully', lastUpdated: timestamp.toISOString() };
        });
        console.log('Save result:', result);
        console.log('========================================');
        return result;
      } catch (error) {
        console.error('========================================');
        console.error('ERROR: Error saving section data (refactored):', error);
        console.error('========================================');
        return { success: false, message: `Error: ${error instanceof Error ? error.message : 'Unknown error'}`, lastUpdated: null, };
      }
    },

    // createCMSSection (Already refactored to use Context for createdBy)
    createCMSSection: async (_parent: unknown, args: {
      input: { sectionId: string; name: string; description?: string; backgroundImage?: string; backgroundType?: string; }
    }, context: Context) => { // Changed ResolverContext to Context
      console.log('📝 Starting createCMSSection resolver');
      try {
        const { input } = args;
        if (!input.sectionId || !input.name) return { success: false, message: 'Los campos sectionId y name son requeridos', section: null };
        const existingSection = await prisma.cMSSection.findFirst({ where: { sectionId: input.sectionId } });
        if (existingSection) return { success: false, message: `Ya existe una sección con el ID: ${input.sectionId}`, section: null };
        const timestamp = new Date();
        const newSection = await prisma.cMSSection.create({
          data: {
            sectionId: input.sectionId, name: input.name, description: input.description || '',
            backgroundImage: input.backgroundImage || null, backgroundType: input.backgroundType || 'gradient',
            lastUpdated: timestamp.toISOString(), createdAt: timestamp, updatedAt: timestamp,
            createdBy: context.user?.id || 'system', order: 0
          }
        });
        return { success: true, message: 'Sección CMS creada correctamente', section: { id: newSection.id, sectionId: newSection.sectionId, name: newSection.name, order: newSection.order || 0 } };
      } catch (error) {
        console.error('❌ Unexpected error in createCMSSection resolver:', error);
        return { success: false, message: error instanceof Error ? error.message : 'Error inesperado al crear la sección CMS', section: null };
      }
    },

    // createPage (Already refactored to use Context for createdById)
    createPage: async (_parent: unknown, args: {
      input: { title: string; slug: string; description?: string; template?: string; isPublished?: boolean; publishDate?: string | null; featuredImage?: string | null; metaTitle?: string | null; metaDescription?: string | null; parentId?: string | null; order?: number; pageType?: string; locale?: string; isDefault?: boolean; sections?: string[]; }
    }, context: Context) => { // Changed ResolverContext to Context
      console.log('======== START createPage resolver ========');
      try {
        const { input } = args;
        // ... (original logic from Turn 79, ensuring context.user.id is used for createdById)
        if (!input.title || !input.slug) throw new Error('El título y el slug son campos requeridos');
        const existingPage = await prisma.page.findFirst({ where: { slug: input.slug } });
        if (existingPage) return { success: false, message: `Ya existe una página con el slug: ${input.slug}`, page: null };
        const localeToUse = input.locale || "en";
        let shouldSetAsDefault = input.isDefault || false;
        if (!shouldSetAsDefault) {
          const existingPagesCount = await prisma.page.count({ where: { locale: localeToUse } });
          if (existingPagesCount === 0) shouldSetAsDefault = true;
        }
        if (shouldSetAsDefault) {
          const existingDefault = await prisma.page.findFirst({ where: { locale: localeToUse, isDefault: true } });
          if (existingDefault) await prisma.page.update({ where: { id: existingDefault.id }, data: { isDefault: false } });
        }
        const timestamp = new Date();
        const newPageData: Prisma.PageCreateInput = {
            title: input.title, slug: input.slug, description: input.description || null,
            template: input.template || "default", isPublished: input.isPublished || false,
            publishDate: input.publishDate ? new Date(input.publishDate) : null,
            featuredImage: input.featuredImage || null, metaTitle: input.metaTitle || null,
            metaDescription: input.metaDescription || null, parentId: input.parentId || null,
            order: input.order !== undefined ? input.order : 0,
            pageType: (input.pageType as PrismaPageType) || PrismaPageType.CONTENT,
            locale: localeToUse, isDefault: shouldSetAsDefault,
            createdById: context.user?.id || "system",
            createdAt: timestamp, updatedAt: timestamp
        };
        const newPage = await prisma.page.create({ data: newPageData });
        if (input.sections && input.sections.length > 0) {
          for (let i = 0; i < input.sections.length; i++) {
            const sectionIdInput = input.sections[i]; // Use a different variable name
            const section = await prisma.cMSSection.findFirst({ where: { sectionId: sectionIdInput } });
            if (section) {
              await prisma.page.update({ where: { id: newPage.id }, data: { sections: { connect: { id: section.id } } } });
              // The order of sections on a page is complex with implicit M2M.
              // This $executeRaw might not work as intended or be schema-dependent.
              // Consider an explicit join table for ordered sections if this is problematic.
              // await prisma.$executeRaw`UPDATE "CMSSection" SET "order" = ${i} WHERE "id" = ${section.id}`;
            }
          }
        }
        const pageWithSections = await prisma.page.findUnique({
          where: { id: newPage.id },
          include: { /* seo: true */ } // Sections removed, will be handled by Page.sections
        });
        return { success: true, message: `Página "${input.title}" creada correctamente${shouldSetAsDefault ? ' y marcada como predeterminada' : ''}`, page: pageWithSections };
      } catch (error) {
        console.error('Error al crear página CMS:', error);
        return { success: false, message: `Error al crear página: ${error instanceof Error ? error.message : 'Error desconocido'}`, page: null };
      }
    },
    // ... (Other mutations like deleteCMSSection, createCMSComponent etc. remain unchanged from previous state)
    // ... (Make sure to copy them over accurately)
    deleteCMSSection: async (_parent: unknown, args: { sectionId: string }) => {
      console.log('======== START deleteCMSSection resolver ========');
      try {
        const { sectionId } = args;
        const existingSection = await prisma.cMSSection.findFirst({ where: { sectionId } });
        if (!existingSection) return { success: false, message: `No se encontró ninguna sección con ID: ${sectionId}` };
        const countResult = await prisma.$queryRaw<[{count: number}]>(Prisma.sql`SELECT COUNT(*) as count FROM "SectionComponent" WHERE "sectionId" = ${existingSection.id}`);
        const componentCount = Number(countResult[0]?.count || 0);
        await prisma.$executeRaw(Prisma.sql`DELETE FROM "SectionComponent" WHERE "sectionId" = ${existingSection.id}`);
        await prisma.cMSSection.delete({ where: { id: existingSection.id } });
        return { success: true, message: `Sección eliminada correctamente. Se desvincularon ${componentCount} componentes.` };
      } catch (error) {
        console.error('Error al eliminar la sección CMS:', error);
        return { success: false, message: `Error al eliminar la sección: ${error instanceof Error ? error.message : 'Error desconocido'}` };
      }
    },

    createCMSComponent: async (_parent: unknown, args: { input: { name: string; slug: string; description?: string; category?: string; schema?: Record<string, unknown>; icon?: string; } }) => {
      console.log('======== START createCMSComponent resolver ========');
      try {
        const { input } = args;
        if (!input.name || !input.slug) throw new Error('Nombre y slug son campos requeridos');
        const existingComponent = await prisma.cMSComponent.findFirst({ where: { slug: input.slug } });
        if (existingComponent) return { success: false, message: `Ya existe un componente con el slug: ${input.slug}`, component: null };
        const timestamp = new Date();
        const newComponent = await prisma.cMSComponent.create({
          data: {
            name: input.name, slug: input.slug, description: input.description || `Componente ${input.name}`,
            category: input.category || null, schema: input.schema as Prisma.InputJsonValue || Prisma.JsonNull,
            icon: input.icon || null, isActive: true, createdAt: timestamp, updatedAt: timestamp
          }
        });
        return { success: true, message: `Componente ${input.name} creado correctamente`, component: newComponent };
      } catch (error) {
        console.error('Error al crear componente CMS:', error);
        return { success: false, message: `Error al crear componente: ${error instanceof Error ? error.message : 'Error desconocido'}`, component: null };
      }
    },

    updateCMSComponent: async (_parent: unknown, args: { id: string; input: { name?: string; description?: string; category?: string; schema?: Record<string, unknown>; icon?: string; isActive?: boolean; } }) => {
      console.log('======== START updateCMSComponent resolver ========');
      try {
        const { id, input } = args;
        const existingComponent = await prisma.cMSComponent.findUnique({ where: { id } });
        if (!existingComponent) return { success: false, message: `No se encontró ningún componente con ID: ${id}`, component: null };
        const updatedComponent = await prisma.cMSComponent.update({
          where: { id },
          data: {
            ...(input.name && { name: input.name }),
            ...(input.description && { description: input.description }),
            ...(input.category !== undefined && { category: input.category }),
            ...(input.schema !== undefined && { schema: input.schema as Prisma.InputJsonValue }),
            ...(input.icon !== undefined && { icon: input.icon }),
            ...(input.isActive !== undefined && { isActive: input.isActive }),
            updatedAt: new Date()
          }
        });
        return { success: true, message: `Componente actualizado correctamente`, component: updatedComponent };
      } catch (error) {
        console.error('Error al actualizar componente CMS:', error);
        return { success: false, message: `Error al actualizar componente: ${error instanceof Error ? error.message : 'Error desconocido'}`, component: null };
      }
    },

    deleteCMSComponent: async (_parent: unknown, args: { id: string }) => {
      console.log('======== START deleteCMSComponent resolver ========');
      try {
        const { id } = args;
        const existingComponent = await prisma.cMSComponent.findUnique({ where: { id } });
        if (!existingComponent) return { success: false, message: `No se encontró ningún componente con ID: ${id}` };
        const usageCount = await prisma.sectionComponent.count({ where: { componentId: id } });
        if (usageCount > 0) return { success: false, message: `No se puede eliminar el componente porque está siendo utilizado en ${usageCount} secciones` };
        await prisma.cMSComponent.delete({ where: { id } });
        return { success: true, message: `Componente eliminado correctamente` };
      } catch (error) {
        console.error('Error al eliminar componente CMS:', error);
        return { success: false, message: `Error al eliminar componente: ${error instanceof Error ? error.message : 'Error desconocido'}` };
      }
    },

    updateCMSSection: async (_parent: unknown, args: { sectionId: string; input: { name?: string; description?: string; backgroundImage?: string; backgroundType?: string; gridDesign?: string; } }) => {
      console.log('======== START updateCMSSection resolver ========');
      try {
        const { sectionId, input } = args;
        const existingSection = await prisma.cMSSection.findFirst({ where: { sectionId } });
        if (!existingSection) return { success: false, message: `No se encontró ninguna sección con ID: ${sectionId}` };
        const timestamp = new Date();
        const updatedSection = await prisma.cMSSection.update({
          where: { id: existingSection.id },
          data: {
            ...(input.name && { name: input.name }),
            ...(input.description && { description: input.description }),
            ...(input.backgroundImage !== undefined && { backgroundImage: input.backgroundImage }),
            ...(input.backgroundType !== undefined && { backgroundType: input.backgroundType }),
            ...(input.gridDesign !== undefined && { gridDesign: input.gridDesign }),
            lastUpdated: timestamp, updatedAt: timestamp
          }
        });
        return { success: true, message: `Sección actualizada correctamente`, lastUpdated: timestamp.toISOString() };
      } catch (error) {
        console.error('Error al actualizar sección CMS:', error);
        return { success: false, message: `Error al actualizar sección: ${error instanceof Error ? error.message : 'Error desconocido'}`, lastUpdated: null };
      }
    },
<<<<<<< HEAD
    updatePage: async (_parent: unknown, args: { id: string; input: { title?: string; slug?: string; description?: string | null; template?: string; isPublished?: boolean; publishDate?: string | null; featuredImage?: string | null; metaTitle?: string | null; metaDescription?: string | null; parentId?: string | null; order?: number; pageType?: string; locale?: string; isDefault?: boolean; seo?: PageSEOInput; sections?: string[]; } }) => {
=======

    // Crear página CMS
    createPage: async (_parent: unknown, args: { 
      input: { 
        title: string;
        slug: string;
        description?: string;
        template?: string;
        isPublished?: boolean;
        publishDate?: string | null;
        featuredImage?: string | null;
        metaTitle?: string | null;
        metaDescription?: string | null;
        parentId?: string | null;
        order?: number;
        pageType?: string;
        locale?: string;
        isDefault?: boolean;
        sections?: string[];
      } 
    }) => {
      console.log('======== START createPage resolver ========');
      try {
        const { input } = args;
        console.log(`Creando nueva página: ${input.title} (${input.slug})`);
        
        // Validar campos obligatorios
        if (!input.title || !input.slug) {
          throw new Error('El título y el slug son campos requeridos');
        }
        
        // Verificar si ya existe una página con el mismo slug
        const existingPage = await prisma.page.findFirst({
          where: { slug: input.slug }
        });
        
        if (existingPage) {
          return {
            success: false,
            message: `Ya existe una página con el slug: ${input.slug}`,
            page: null
          };
        }

        const localeToUse = input.locale || "en";
        let shouldSetAsDefault = input.isDefault || false;

        // Check if this should be automatically set as default
        if (!shouldSetAsDefault) {
          // Count existing pages for this locale
          const existingPagesCount = await prisma.page.count({
            where: { locale: localeToUse }
          });
          
          console.log(`Found ${existingPagesCount} existing pages for locale ${localeToUse}`);
          
          // If no pages exist for this locale, set this as the default
          if (existingPagesCount === 0) {
            shouldSetAsDefault = true;
            console.log(`Setting page as default since no pages exist for locale ${localeToUse}`);
          }
        }

        // If setting this page as default, make sure no other page for the same locale is set as default
        if (shouldSetAsDefault) {
          console.log(`Setting page as default for locale ${localeToUse}`);
          
          // Find and update any existing default pages for this locale
          const existingDefault = await prisma.page.findFirst({
            where: {
              locale: localeToUse,
              isDefault: true
            }
          });
          
          if (existingDefault) {
            console.log(`Found existing default page ${existingDefault.id} (${existingDefault.title}), removing default status`);
            
            // Remove default status from the existing default page
            await prisma.page.update({
              where: { id: existingDefault.id },
              data: { isDefault: false }
            });
          }
        }
        
        const timestamp = new Date();
        
        // Crear la página en la base de datos
        const newPage = await prisma.page.create({
          data: {
            title: input.title,
            slug: input.slug,
            description: input.description || null,
            template: input.template || "default",
            isPublished: input.isPublished || false,
            publishDate: input.publishDate ? new Date(input.publishDate) : null,
            featuredImage: input.featuredImage || null,
            metaTitle: input.metaTitle || null,
            metaDescription: input.metaDescription || null,
            parentId: input.parentId || null,
            order: input.order !== undefined ? input.order : 0,
            pageType: (input.pageType as PageType) || PageType.CONTENT,
            locale: localeToUse,
            isDefault: shouldSetAsDefault,
            createdById: "system",
            createdAt: timestamp,
            updatedAt: timestamp
          }
        });

        console.log(`Página creada correctamente: ${newPage.id}${shouldSetAsDefault ? ' (marcada como predeterminada)' : ''}`);
        
        // Si hay secciones, crear relaciones
        if (input.sections && input.sections.length > 0) {
          for (let i = 0; i < input.sections.length; i++) {
            const sectionId = input.sections[i];
            
            // Buscar la sección en la base de datos
            const section = await prisma.cMSSection.findFirst({
              where: { sectionId }
            });
            
            if (section) {
              // Asociar la sección a la página usando la relación many-to-many directa
              await prisma.page.update({
                where: { id: newPage.id },
                data: {
                  sections: {
                    connect: { id: section.id }
                  }
                }
              });
              
              // Actualizar el orden de la sección
              await prisma.$executeRaw`
                UPDATE "CMSSection" 
                SET "order" = ${i}
                WHERE "id" = ${section.id}
              `;
            } else {
              console.warn(`Sección con ID ${sectionId} no encontrada, omitiendo`);
            }
          }
        }
        
        // Obtener la página completa con sus secciones
        const pageWithSections = await prisma.page.findUnique({
          where: { id: newPage.id },
          include: {
            sections: {
              select: {
                id: true,
                order: true
              },
              orderBy: {
                order: 'asc'
              }
            }
          }
        });
        
        return {
          success: true,
          message: `Página "${input.title}" creada correctamente${shouldSetAsDefault ? ' y marcada como predeterminada' : ''}`,
          page: pageWithSections
        };
      } catch (error) {
        console.error('Error al crear página CMS:', error);
        return {
          success: false,
          message: `Error al crear página: ${error instanceof Error ? error.message : 'Error desconocido'}`,
          page: null
        };
      }
    },

    // Update page mutation
    updatePage: async (_parent: unknown, args: { 
      id: string;
      input: { 
        title?: string;
        slug?: string;
        description?: string | null;
        template?: string;
        isPublished?: boolean;
        publishDate?: string | null;
        featuredImage?: string | null;
        metaTitle?: string | null;
        metaDescription?: string | null;
        parentId?: string | null;
        order?: number;
        pageType?: string;
        locale?: string;
        isDefault?: boolean;
        seo?: PageSEOInput;
        sectionIds?: string[]; // Lista de IDs de secciones
      } 
    }) => {
>>>>>>> aca355ad
      console.log('======== START updatePage resolver ========');
      try {
        const { id, input } = args;
        const existingPage = await prisma.page.findUnique({ where: { id }, include: { sections: true, seo: true } });
        if (!existingPage) return { success: false, message: `No se encontró ninguna página con ID: ${id}`, page: null };
        if (input.isDefault === true) {
          const localeToUse = input.locale || existingPage.locale;
          const existingDefault = await prisma.page.findFirst({ where: { locale: localeToUse, isDefault: true, id: { not: id } } });
          if (existingDefault) await prisma.page.update({ where: { id: existingDefault.id }, data: { isDefault: false } });
        }
        if (input.title && input.title !== existingPage.title) {
          const menuItems = await prisma.menuItem.findMany({ where: { pageId: id } });
          for (const menuItem of menuItems) await prisma.menuItem.update({ where: { id: menuItem.id }, data: { title: input.title } });
        }
        const seoData = input.seo || {};
        if (input.metaTitle !== undefined && seoData.title === undefined) seoData.title = input.metaTitle;
        else if (seoData.title !== undefined && input.metaTitle === undefined) input.metaTitle = seoData.title;
        if (input.metaDescription !== undefined && seoData.description === undefined) seoData.description = input.metaDescription;
        else if (seoData.description !== undefined && input.metaDescription === undefined) input.metaDescription = seoData.description;
        const updatedPage = await prisma.page.update({
          where: { id },
          data: {
            ...(input.title !== undefined && { title: input.title }),
            ...(input.slug !== undefined && { slug: input.slug }),
            ...(input.description !== undefined && { description: input.description }),
            ...(input.template !== undefined && { template: input.template }),
            ...(input.isPublished !== undefined && { isPublished: input.isPublished }),
            ...(input.publishDate !== undefined && { publishDate: input.publishDate && input.publishDate.trim && input.publishDate.trim() !== '' ? (new Date(input.publishDate)).toString() !== 'Invalid Date' ? new Date(input.publishDate) : null : null }),
            ...(input.featuredImage !== undefined && { featuredImage: input.featuredImage }),
            ...(input.metaTitle !== undefined && { metaTitle: input.metaTitle }),
            ...(input.metaDescription !== undefined && { metaDescription: input.metaDescription }),
            ...(input.parentId !== undefined && { parentId: input.parentId }),
            ...(input.order !== undefined && { order: input.order }),
            ...(input.pageType !== undefined && { pageType: input.pageType as PrismaPageType }),
            ...(input.locale !== undefined && { locale: input.locale }),
            updatedAt: new Date()
          },
          include: { seo: true } // sections removed
        });
        if (input.seo || input.metaTitle !== undefined || input.metaDescription !== undefined) {
          const seoUpdateData = {
            ...(seoData.keywords !== undefined && { keywords: seoData.keywords }),
            ...(seoData.title !== undefined && { title: seoData.title }),
            ...(seoData.description !== undefined && { description: seoData.description }),
            ...(seoData.ogTitle !== undefined && { ogTitle: seoData.ogTitle }),
            ...(seoData.ogDescription !== undefined && { ogDescription: seoData.ogDescription }),
            ...(seoData.ogImage !== undefined && { ogImage: seoData.ogImage }),
            ...(seoData.twitterTitle !== undefined && { twitterTitle: seoData.twitterTitle }),
            ...(seoData.twitterDescription !== undefined && { twitterDescription: seoData.twitterDescription }),
            ...(seoData.twitterImage !== undefined && { twitterImage: seoData.twitterImage }),
            ...(seoData.canonicalUrl !== undefined && { canonicalUrl: seoData.canonicalUrl }),
            ...(seoData.structuredData !== undefined && { structuredData: seoData.structuredData as Prisma.InputJsonValue }),
            updatedAt: new Date()
          };
          if (existingPage.seo) await prisma.pageSEO.update({ where: { pageId: id }, data: seoUpdateData });
          else await prisma.pageSEO.create({ data: { pageId: id, ...seoUpdateData } });
        }
<<<<<<< HEAD
        if (input.sections && Array.isArray(input.sections)) {
          await prisma.page.update({ where: { id }, data: { sections: { set: [] } } });
          if (input.sections.length > 0) await prisma.page.update({ where: { id }, data: { sections: { connect: input.sections.map(sectionId => ({ id: sectionId })) } } });
=======
        
        // Si se proporcionan sectionIds, actualizar las secciones de la página
        if (input.sectionIds && Array.isArray(input.sectionIds)) {
          console.log(`Actualizando secciones para la página: ${input.sectionIds.join(', ')}`);
          
          try {
            // Primero desconectar todas las secciones actuales
            await prisma.page.update({
              where: { id },
              data: {
                sections: {
                  set: [] // Desconectar todas las secciones existentes
                }
              }
            });
            
            // Ahora conectar las nuevas secciones
            if (input.sectionIds.length > 0) {
              await prisma.page.update({
                where: { id },
                data: {
                  sections: {
                    connect: input.sectionIds.map(sectionId => ({ id: sectionId }))
                  }
                }
              });
            }
            
            console.log(`Secciones actualizadas correctamente para la página ${id}`);
          } catch (sectionError) {
            console.error('Error actualizando secciones:', sectionError);
          }
>>>>>>> aca355ad
        }
        // const pageWithSections = await prisma.page.findUnique({ where: { id }, include: { sections: { orderBy: { order: 'asc' } }, seo: true } });
        return { success: true, message: `Página "${updatedPage.title}" actualizada correctamente`, page: updatedPage }; // Return updatedPage, sections will be resolved by Page.sections
      } catch (error) {
        console.error('Error al actualizar página CMS:', error);
        return { success: false, message: `Error al actualizar página: ${error instanceof Error ? error.message : 'Error desconocido'}`, page: null };
      }
    },

    deletePage: async (_parent: unknown, args: { id: string }) => {
      console.log('======== START deletePage resolver ========');
      try {
        const { id } = args;
        const existingPage = await prisma.page.findUnique({ where: { id }, include: { sections: true } });
        if (!existingPage) return { success: false, message: `No se encontró ninguna página con ID: ${id}` };
        if (existingPage.sections.length > 0) {
          const sectionIds = existingPage.sections.map(section => section.id);
          await prisma.page.update({ where: { id }, data: { sections: { disconnect: sectionIds.map(sectionId => ({ id: sectionId })) } } });
          for (const sectionId of sectionIds) {
            const pagesUsingSection = await prisma.page.count({ where: { sections: { some: { id: sectionId } } } });
            if (pagesUsingSection === 0) {
              await prisma.$executeRaw(Prisma.sql`DELETE FROM "SectionComponent" WHERE "sectionId" = ${sectionId}`);
              await prisma.cMSSection.delete({ where: { id: sectionId } });
            }
          }
        }
        await prisma.page.delete({ where: { id } });
        return { success: true, message: `Página "${existingPage.title}" eliminada correctamente` };
      } catch (error) {
        console.error('Error al eliminar página CMS:', error);
        return { success: false, message: `Error al eliminar página: ${error instanceof Error ? error.message : 'Error desconocido'}` };
      }
    },
<<<<<<< HEAD
    associateSectionToPage: async (_parent: unknown, args: { pageId: string; sectionId: string; order: number; }) => {
=======

    // Crear una sección CMS
    createCMSSection: async (_parent: unknown, args: { 
      input: { 
        sectionId: string;
        name: string;
        description?: string;
        backgroundImage?: string;
        backgroundType?: string;
        pageId?: string; // Agregar pageId opcional
      } 
    }, context: { user?: { id: string } }) => {
      // Registrar la operación
      console.log('📝 Starting createCMSSection resolver');
      console.log('Input data:', JSON.stringify(args.input, null, 2));
      
      try {
        const { input } = args;
        
        // Validar que los campos obligatorios estén presentes
        if (!input.sectionId || !input.name) {
          console.error('❌ Missing required fields in createCMSSection');
          return {
            success: false,
            message: 'Los campos sectionId y name son requeridos',
            section: null
          };
        }
        
        // Verificar si ya existe una sección con el mismo sectionId
        const existingSection = await prisma.cMSSection.findFirst({
          where: { sectionId: input.sectionId }
        });
        
        if (existingSection) {
          console.log(`⚠️ Section with sectionId ${input.sectionId} already exists`);
          return {
            success: false,
            message: `Ya existe una sección con el ID: ${input.sectionId}`,
            section: null
          };
        }
        
        console.log(`🔍 Creating new CMS section: ${input.name} (${input.sectionId})`);
        if (input.pageId) {
          console.log(`🔗 Assigning to page: ${input.pageId}`);
        }
        
        // Crear un nuevo timestamp para createdAt y updatedAt
        const timestamp = new Date();
        
        try {
          // Crear la sección CMS en la base de datos
          const newSection = await prisma.cMSSection.create({
            data: {
              sectionId: input.sectionId,
              name: input.name,
              description: input.description || '',
              backgroundImage: input.backgroundImage || null,
              backgroundType: input.backgroundType || 'gradient',
              lastUpdated: timestamp.toISOString(),
              createdAt: timestamp,
              updatedAt: timestamp,
              createdBy: context?.user?.id || 'system',
              order: 0, // Establecer orden predeterminado
              pageId: input.pageId || null // Asignar pageId si se proporciona
            }
          });
          
          console.log(`✅ CMS section created successfully:`, {
            id: newSection.id,
            sectionId: newSection.sectionId,
            name: newSection.name,
            order: newSection.order,
            pageId: newSection.pageId
          });
          
          // Devolver el resultado exitoso con todos los campos necesarios
          return {
            success: true,
            message: 'Sección CMS creada correctamente',
            section: {
              id: newSection.id,
              sectionId: newSection.sectionId,
              name: newSection.name,
              order: newSection.order || 0, // Asegurar que order esté definido
              pageId: newSection.pageId
            }
          };
        } catch (dbError) {
          console.error('❌ Database error in createCMSSection:', dbError);
          return {
            success: false,
            message: `Error al crear la sección en la base de datos: ${dbError instanceof Error ? dbError.message : 'Error desconocido'}`,
            section: null
          };
        }
      } catch (error) {
        console.error('❌ Unexpected error in createCMSSection resolver:', error);
        return {
          success: false,
          message: error instanceof Error ? error.message : 'Error inesperado al crear la sección CMS',
          section: null
        };
      }
    },


    // Asociar una sección a una página directamente
    associateSectionToPage: async (_parent: unknown, args: { 
      pageId: string; 
      sectionId: string;
      order: number;
    }) => {
>>>>>>> aca355ad
      console.log('======== START associateSectionToPage resolver ========');
      try {
        const { pageId, sectionId, order } = args;
<<<<<<< HEAD
        const existingPage = await prisma.page.findUnique({ where: { id: pageId } });
        if (!existingPage) return { success: false, message: `No se encontró ninguna página con ID: ${pageId}`, page: null };
        const existingSection = await prisma.cMSSection.findUnique({ where: { id: sectionId } });
        if (!existingSection) return { success: false, message: `No se encontró ninguna sección con ID: ${sectionId}`, page: null };
        await prisma.$executeRaw`UPDATE "CMSSection" SET "order" = ${order} WHERE "id" = ${sectionId}`;
        await prisma.page.update({ where: { id: pageId }, data: { sections: { connect: { id: sectionId } } } });
        const updatedPage = await prisma.page.findUnique({ where: { id: pageId }, include: { sections: true } }); // sections needed for immediate return
        return { success: true, message: 'Sección asociada a la página correctamente', page: updatedPage };
=======
        
        console.log('🔍 Buscando página con ID:', pageId);
        console.log('🔍 Tipo de pageId:', typeof pageId);
        console.log('🔍 Valor exacto de pageId:', JSON.stringify(pageId));
        console.log('🔍 Longitud del pageId:', pageId ? pageId.length : 'null/undefined');
        
        // Verificar si la página existe
        console.log('🔎 Ejecutando consulta a la base de datos...');
        const existingPage = await prisma.page.findUnique({
          where: { id: pageId }
        });
        
        console.log('🔎 Resultado de búsqueda de página:', existingPage ? 'ENCONTRADA' : 'NO ENCONTRADA');
        if (existingPage) {
          console.log('📄 Página encontrada:', { 
            id: existingPage.id, 
            title: existingPage.title, 
            slug: existingPage.slug 
          });
        }
        
        if (!existingPage) {
          console.log('❌ Error: Página no encontrada en la base de datos');
          
          // Debug: Mostrar todas las páginas disponibles para comparar IDs
          try {
            const allPages = await prisma.page.findMany({
              select: { id: true, title: true, slug: true },
              take: 10
            });
            console.log('📚 Páginas disponibles en la base de datos:');
            allPages.forEach(page => {
              console.log(`   - ID: "${page.id}" | Title: "${page.title}" | Slug: "${page.slug}"`);
              console.log(`   - ID length: ${page.id.length} | Matches searched: ${page.id === pageId}`);
            });
          } catch (debugError) {
            console.error('Error al obtener páginas para debug:', debugError);
          }
          
          return {
            success: false,
            message: `No se encontró ninguna página con ID: ${pageId}`,
            page: null
          };
        }
        
        // Verificar si la sección existe
        const existingSection = await prisma.cMSSection.findUnique({
          where: { id: sectionId }
        });
        
        if (!existingSection) {
          return {
            success: false,
            message: `No se encontró ninguna sección con ID: ${sectionId}`,
            page: null
          };
        }
        
        // Actualizar la sección con el orden proporcionado y el pageId
        await prisma.$executeRaw`
          UPDATE "CMSSection" 
          SET "order" = ${order}, "pageId" = ${pageId}
          WHERE "id" = ${sectionId}
        `;
        
        // Asociar la sección a la página usando la relación many-to-many
        await prisma.page.update({
          where: { id: pageId },
          data: {
            sections: {
              connect: { id: sectionId }
            }
          }
        });
        
        // Obtener la página actualizada con sus secciones
        const updatedPage = await prisma.page.findUnique({
          where: { id: pageId },
          include: {
            sections: true
          }
        });
        
        return {
          success: true,
          message: 'Sección asociada a la página correctamente',
          page: updatedPage
        };
>>>>>>> aca355ad
      } catch (error) {
        console.error('Error al asociar sección a página:', error);
        return { success: false, message: error instanceof Error ? error.message : 'Error desconocido al asociar sección', page: null };
      }
    },

    dissociateSectionFromPage: async (_parent: unknown, args: { pageId: string; sectionId: string; }) => {
      console.log('======== START dissociateSectionFromPage resolver ========');
      try {
        const { pageId, sectionId } = args;
        const existingPage = await prisma.page.findUnique({ where: { id: pageId }, include: { sections: true } });
        if (!existingPage) return { success: false, message: `No se encontró ninguna página con ID: ${pageId}`, page: null };
        const hasSection = existingPage.sections.some(s => s.id === sectionId);
<<<<<<< HEAD
        if (!hasSection) return { success: false, message: `La página no tiene asociada la sección con ID: ${sectionId}`, page: null };
        await prisma.page.update({ where: { id: pageId }, data: { sections: { disconnect: { id: sectionId } } } });
        const pagesUsingSection = await prisma.page.count({ where: { sections: { some: { id: sectionId } } } });
=======
        
        if (!hasSection) {
          return {
            success: false,
            message: `La página no tiene asociada la sección con ID: ${sectionId}`,
            page: null
          };
        }
        
        // Desasociar la sección de la página
        await prisma.page.update({
          where: { id: pageId },
          data: {
            sections: {
              disconnect: { id: sectionId }
            }
          }
        });
        
        // Limpiar el pageId de la sección cuando se desasocia
        await prisma.$executeRaw`
          UPDATE "CMSSection" 
          SET "pageId" = NULL 
          WHERE "id" = ${sectionId}
        `;
        
        // Verificar si la sección está conectada a otras páginas
        const pagesUsingSection = await prisma.page.count({
          where: {
            sections: {
              some: {
                id: sectionId
              }
            }
          }
        });
        
        // Si la sección no está conectada a ninguna otra página, eliminarla
>>>>>>> aca355ad
        let sectionDeleted = false;
        if (pagesUsingSection === 0) {
          await prisma.$executeRaw(Prisma.sql`DELETE FROM "SectionComponent" WHERE "sectionId" = ${sectionId}`);
          await prisma.cMSSection.delete({ where: { id: sectionId } });
          sectionDeleted = true;
        }
        const updatedPage = await prisma.page.findUnique({ where: { id: pageId }, include: { sections: true } }); // sections needed for immediate return
        return { success: true, message: sectionDeleted ? 'Sección desasociada de la página y eliminada correctamente' : 'Sección desasociada de la página correctamente', page: updatedPage };
      } catch (error) {
        console.error('Error al desasociar sección de página:', error);
        return { success: false, message: error instanceof Error ? error.message : 'Error desconocido al desasociar sección', page: null };
      }
    }
  },
  
  Page: { // Added Page type resolver for sections
    sections: async (parentPage: PrismaPage, _args: any, context: Context, _info: any) => {
      if (!parentPage.id) {
        console.log(`Page.sections resolver: parentPage.id is missing for page titled "${parentPage.title}"`);
        return [];
      }
      try {
        console.log(`Page.sections resolver: Loading sections for page ID: ${parentPage.id}`);
        return await context.loaders.sectionLoader.load(parentPage.id);
      } catch (error) {
        console.error(`Error loading sections for page ${parentPage.id} via DataLoader:`, error);
        return [];
      }
    }
  },

  JSON: {
    __serialize(value: unknown) {
      return value;
    },
  },
};<|MERGE_RESOLUTION|>--- conflicted
+++ resolved
@@ -513,185 +513,7 @@
         return { success: false, message: `Error al actualizar sección: ${error instanceof Error ? error.message : 'Error desconocido'}`, lastUpdated: null };
       }
     },
-<<<<<<< HEAD
     updatePage: async (_parent: unknown, args: { id: string; input: { title?: string; slug?: string; description?: string | null; template?: string; isPublished?: boolean; publishDate?: string | null; featuredImage?: string | null; metaTitle?: string | null; metaDescription?: string | null; parentId?: string | null; order?: number; pageType?: string; locale?: string; isDefault?: boolean; seo?: PageSEOInput; sections?: string[]; } }) => {
-=======
-
-    // Crear página CMS
-    createPage: async (_parent: unknown, args: { 
-      input: { 
-        title: string;
-        slug: string;
-        description?: string;
-        template?: string;
-        isPublished?: boolean;
-        publishDate?: string | null;
-        featuredImage?: string | null;
-        metaTitle?: string | null;
-        metaDescription?: string | null;
-        parentId?: string | null;
-        order?: number;
-        pageType?: string;
-        locale?: string;
-        isDefault?: boolean;
-        sections?: string[];
-      } 
-    }) => {
-      console.log('======== START createPage resolver ========');
-      try {
-        const { input } = args;
-        console.log(`Creando nueva página: ${input.title} (${input.slug})`);
-        
-        // Validar campos obligatorios
-        if (!input.title || !input.slug) {
-          throw new Error('El título y el slug son campos requeridos');
-        }
-        
-        // Verificar si ya existe una página con el mismo slug
-        const existingPage = await prisma.page.findFirst({
-          where: { slug: input.slug }
-        });
-        
-        if (existingPage) {
-          return {
-            success: false,
-            message: `Ya existe una página con el slug: ${input.slug}`,
-            page: null
-          };
-        }
-
-        const localeToUse = input.locale || "en";
-        let shouldSetAsDefault = input.isDefault || false;
-
-        // Check if this should be automatically set as default
-        if (!shouldSetAsDefault) {
-          // Count existing pages for this locale
-          const existingPagesCount = await prisma.page.count({
-            where: { locale: localeToUse }
-          });
-          
-          console.log(`Found ${existingPagesCount} existing pages for locale ${localeToUse}`);
-          
-          // If no pages exist for this locale, set this as the default
-          if (existingPagesCount === 0) {
-            shouldSetAsDefault = true;
-            console.log(`Setting page as default since no pages exist for locale ${localeToUse}`);
-          }
-        }
-
-        // If setting this page as default, make sure no other page for the same locale is set as default
-        if (shouldSetAsDefault) {
-          console.log(`Setting page as default for locale ${localeToUse}`);
-          
-          // Find and update any existing default pages for this locale
-          const existingDefault = await prisma.page.findFirst({
-            where: {
-              locale: localeToUse,
-              isDefault: true
-            }
-          });
-          
-          if (existingDefault) {
-            console.log(`Found existing default page ${existingDefault.id} (${existingDefault.title}), removing default status`);
-            
-            // Remove default status from the existing default page
-            await prisma.page.update({
-              where: { id: existingDefault.id },
-              data: { isDefault: false }
-            });
-          }
-        }
-        
-        const timestamp = new Date();
-        
-        // Crear la página en la base de datos
-        const newPage = await prisma.page.create({
-          data: {
-            title: input.title,
-            slug: input.slug,
-            description: input.description || null,
-            template: input.template || "default",
-            isPublished: input.isPublished || false,
-            publishDate: input.publishDate ? new Date(input.publishDate) : null,
-            featuredImage: input.featuredImage || null,
-            metaTitle: input.metaTitle || null,
-            metaDescription: input.metaDescription || null,
-            parentId: input.parentId || null,
-            order: input.order !== undefined ? input.order : 0,
-            pageType: (input.pageType as PageType) || PageType.CONTENT,
-            locale: localeToUse,
-            isDefault: shouldSetAsDefault,
-            createdById: "system",
-            createdAt: timestamp,
-            updatedAt: timestamp
-          }
-        });
-
-        console.log(`Página creada correctamente: ${newPage.id}${shouldSetAsDefault ? ' (marcada como predeterminada)' : ''}`);
-        
-        // Si hay secciones, crear relaciones
-        if (input.sections && input.sections.length > 0) {
-          for (let i = 0; i < input.sections.length; i++) {
-            const sectionId = input.sections[i];
-            
-            // Buscar la sección en la base de datos
-            const section = await prisma.cMSSection.findFirst({
-              where: { sectionId }
-            });
-            
-            if (section) {
-              // Asociar la sección a la página usando la relación many-to-many directa
-              await prisma.page.update({
-                where: { id: newPage.id },
-                data: {
-                  sections: {
-                    connect: { id: section.id }
-                  }
-                }
-              });
-              
-              // Actualizar el orden de la sección
-              await prisma.$executeRaw`
-                UPDATE "CMSSection" 
-                SET "order" = ${i}
-                WHERE "id" = ${section.id}
-              `;
-            } else {
-              console.warn(`Sección con ID ${sectionId} no encontrada, omitiendo`);
-            }
-          }
-        }
-        
-        // Obtener la página completa con sus secciones
-        const pageWithSections = await prisma.page.findUnique({
-          where: { id: newPage.id },
-          include: {
-            sections: {
-              select: {
-                id: true,
-                order: true
-              },
-              orderBy: {
-                order: 'asc'
-              }
-            }
-          }
-        });
-        
-        return {
-          success: true,
-          message: `Página "${input.title}" creada correctamente${shouldSetAsDefault ? ' y marcada como predeterminada' : ''}`,
-          page: pageWithSections
-        };
-      } catch (error) {
-        console.error('Error al crear página CMS:', error);
-        return {
-          success: false,
-          message: `Error al crear página: ${error instanceof Error ? error.message : 'Error desconocido'}`,
-          page: null
-        };
-      }
-    },
 
     // Update page mutation
     updatePage: async (_parent: unknown, args: { 
@@ -715,7 +537,6 @@
         sectionIds?: string[]; // Lista de IDs de secciones
       } 
     }) => {
->>>>>>> aca355ad
       console.log('======== START updatePage resolver ========');
       try {
         const { id, input } = args;
@@ -773,12 +594,10 @@
           if (existingPage.seo) await prisma.pageSEO.update({ where: { pageId: id }, data: seoUpdateData });
           else await prisma.pageSEO.create({ data: { pageId: id, ...seoUpdateData } });
         }
-<<<<<<< HEAD
         if (input.sections && Array.isArray(input.sections)) {
           await prisma.page.update({ where: { id }, data: { sections: { set: [] } } });
           if (input.sections.length > 0) await prisma.page.update({ where: { id }, data: { sections: { connect: input.sections.map(sectionId => ({ id: sectionId })) } } });
-=======
-        
+
         // Si se proporcionan sectionIds, actualizar las secciones de la página
         if (input.sectionIds && Array.isArray(input.sectionIds)) {
           console.log(`Actualizando secciones para la página: ${input.sectionIds.join(', ')}`);
@@ -810,7 +629,6 @@
           } catch (sectionError) {
             console.error('Error actualizando secciones:', sectionError);
           }
->>>>>>> aca355ad
         }
         // const pageWithSections = await prisma.page.findUnique({ where: { id }, include: { sections: { orderBy: { order: 'asc' } }, seo: true } });
         return { success: true, message: `Página "${updatedPage.title}" actualizada correctamente`, page: updatedPage }; // Return updatedPage, sections will be resolved by Page.sections
@@ -842,11 +660,12 @@
       } catch (error) {
         console.error('Error al eliminar página CMS:', error);
         return { success: false, message: `Error al eliminar página: ${error instanceof Error ? error.message : 'Error desconocido'}` };
-      }
-    },
-<<<<<<< HEAD
-    associateSectionToPage: async (_parent: unknown, args: { pageId: string; sectionId: string; order: number; }) => {
-=======
+        return {
+          success: false,
+          message: `Error al eliminar página: ${error instanceof Error ? error.message : 'Error desconocido'}`,
+        };
+      }
+    },
 
     // Crear una sección CMS
     createCMSSection: async (_parent: unknown, args: { 
@@ -953,19 +772,10 @@
         };
       }
     },
-
-
-    // Asociar una sección a una página directamente
-    associateSectionToPage: async (_parent: unknown, args: { 
-      pageId: string; 
-      sectionId: string;
-      order: number;
-    }) => {
->>>>>>> aca355ad
+    associateSectionToPage: async (_parent: unknown, args: { pageId: string; sectionId: string; order: number; }) => {
       console.log('======== START associateSectionToPage resolver ========');
       try {
         const { pageId, sectionId, order } = args;
-<<<<<<< HEAD
         const existingPage = await prisma.page.findUnique({ where: { id: pageId } });
         if (!existingPage) return { success: false, message: `No se encontró ninguna página con ID: ${pageId}`, page: null };
         const existingSection = await prisma.cMSSection.findUnique({ where: { id: sectionId } });
@@ -974,7 +784,6 @@
         await prisma.page.update({ where: { id: pageId }, data: { sections: { connect: { id: sectionId } } } });
         const updatedPage = await prisma.page.findUnique({ where: { id: pageId }, include: { sections: true } }); // sections needed for immediate return
         return { success: true, message: 'Sección asociada a la página correctamente', page: updatedPage };
-=======
         
         console.log('🔍 Buscando página con ID:', pageId);
         console.log('🔍 Tipo de pageId:', typeof pageId);
@@ -1064,7 +873,6 @@
           message: 'Sección asociada a la página correctamente',
           page: updatedPage
         };
->>>>>>> aca355ad
       } catch (error) {
         console.error('Error al asociar sección a página:', error);
         return { success: false, message: error instanceof Error ? error.message : 'Error desconocido al asociar sección', page: null };
@@ -1078,12 +886,10 @@
         const existingPage = await prisma.page.findUnique({ where: { id: pageId }, include: { sections: true } });
         if (!existingPage) return { success: false, message: `No se encontró ninguna página con ID: ${pageId}`, page: null };
         const hasSection = existingPage.sections.some(s => s.id === sectionId);
-<<<<<<< HEAD
         if (!hasSection) return { success: false, message: `La página no tiene asociada la sección con ID: ${sectionId}`, page: null };
         await prisma.page.update({ where: { id: pageId }, data: { sections: { disconnect: { id: sectionId } } } });
         const pagesUsingSection = await prisma.page.count({ where: { sections: { some: { id: sectionId } } } });
-=======
-        
+
         if (!hasSection) {
           return {
             success: false,
@@ -1121,7 +927,6 @@
         });
         
         // Si la sección no está conectada a ninguna otra página, eliminarla
->>>>>>> aca355ad
         let sectionDeleted = false;
         if (pagesUsingSection === 0) {
           await prisma.$executeRaw(Prisma.sql`DELETE FROM "SectionComponent" WHERE "sectionId" = ${sectionId}`);
