--- conflicted
+++ resolved
@@ -19,21 +19,18 @@
     CUSTOM
   }
 
-<<<<<<< HEAD
   # --------------- BOOKING MODULE ENUMS --- V1 ---
   enum DayOfWeek { MONDAY TUESDAY WEDNESDAY THURSDAY FRIDAY SATURDAY SUNDAY }
   enum ScheduleType { REGULAR_HOURS OVERRIDE_HOURS BREAK TIME_OFF SPECIAL_EVENT BLACKOUT_DATE }
   enum BookingStatus { PENDING CONFIRMED CANCELLED COMPLETED NO_SHOW RESCHEDULED }
   # --------------- END BOOKING MODULE ENUMS --- V1 ---
 
-  # Forward declaration for StaffProfile for User type
-  type StaffProfile
-=======
+
   enum ScrollType {
     NORMAL
     SMOOTH
   }
->>>>>>> ac25698f
+
 
   # User related types
   type User {
@@ -49,7 +46,6 @@
     updatedAt: String
     notifications: [Notification!]
     settings: UserSettings
-<<<<<<< HEAD
     # For Booking Module
     staffProfile: StaffProfile 
     bookings: [Booking!] 
@@ -83,9 +79,6 @@
 
   type BookingRule { # Placeholder for now - Will be defined later if needed for booking list/details
     id: ID!
-    # advanceBookingDaysMax: Int
-=======
->>>>>>> ac25698f
   }
 
   # Role and Permission related types
@@ -1326,45 +1319,8 @@
     mediaItem(id: ID!): Media
     mediaByType(fileType: String!): [Media!]!
     mediaInFolder(folder: String): [Media!]!
-<<<<<<< HEAD
-
-    # Booking Module Queries - V1
-    location(id: ID!): Location
-    locations: [Location!]!
-    serviceCategory(id: ID!): ServiceCategory
-    serviceCategories: [ServiceCategory!]!
-    service(id: ID!): Service
-    services: [Service!]!
-    staffProfile(id: ID!): StaffProfile # New
-    staffProfiles: [StaffProfile!]!   # New
-
-    bookings(filter: BookingFilterInput, pagination: PaginationInput): PaginatedBookings!
-  }
-
-  input PaginationInput {
-    page: Int = 1
-    pageSize: Int = 10
-  }
-
-  type PaginatedBookings {
-    items: [Booking!]!
-    totalCount: Int!
-    page: Int!
-    pageSize: Int!
-  }
-
-  input BookingFilterInput {
-    dateFrom: DateTime
-    dateTo: DateTime
-    status: BookingStatus
-    locationId: ID
-    serviceId: ID
-    staffProfileId: ID
-    userId: ID # Filter by registered customer
-    customerEmail: String # Filter by customer email (guest or registered)
-    searchQuery: String # General search for customer name, email, notes etc.
-=======
->>>>>>> ac25698f
+
+
   }
 
   # Root Mutation
