import { gql } from 'graphql-tag';

export const typeDefs = gql`
  # Scalar types
  scalar DateTime
  scalar JSON

  # Enum types for Page
  enum PageType {
    CONTENT
    LANDING
    BLOG
    PRODUCT
    CATEGORY
    TAG
    HOME
    CONTACT
    ABOUT
    CUSTOM
  }

  # --------------- BOOKING MODULE ENUMS --- V1 ---
  enum DayOfWeek { MONDAY TUESDAY WEDNESDAY THURSDAY FRIDAY SATURDAY SUNDAY }
  enum ScheduleType { REGULAR_HOURS OVERRIDE_HOURS BREAK TIME_OFF SPECIAL_EVENT BLACKOUT_DATE }
  enum BookingStatus { PENDING CONFIRMED CANCELLED COMPLETED NO_SHOW RESCHEDULED }
  # --------------- END BOOKING MODULE ENUMS --- V1 ---


  enum ScrollType {
    NORMAL
    SMOOTH
  }


  # User related types
  type User {
    id: ID!
    email: String!
    firstName: String
    lastName: String
    phoneNumber: String
    profileImageUrl: String
    role: Role
    isActive: Boolean
    createdAt: String
    updatedAt: String
    notifications: [Notification!]
    settings: UserSettings
    # For Booking Module
    staffProfile: StaffProfile 
    bookings: [Booking!] 
  }

  # --------------- BOOKING MODULE TYPES (Placeholders and Full Defs) --- V1 ---
  # Placeholder for StaffLocationAssignment (if it's only a join table without extra fields, it might not need a GQL type)
  # type StaffLocationAssignment { id: ID! }
  
  type Booking {
    id: ID!
    userId: ID # ID of the registered user who booked
    user: User # Resolved from userId
    customerName: String # Name of the customer (guest or registered)
    customerEmail: String # Email of the customer
    customerPhone: String # Phone of the customer
    serviceId: ID!
    service: Service! # Resolved from serviceId
    locationId: ID!
    location: Location! # Resolved from locationId
    staffProfileId: ID # Optional: ID of the staff member
    staffProfile: StaffProfile # Resolved from staffProfileId
    bookingDate: DateTime! # Date of the appointment
    startTime: DateTime! # Start date and time of the appointment
    endTime: DateTime! # End date and time of the appointment
    status: BookingStatus!
    notes: String
    createdAt: DateTime!
    updatedAt: DateTime!
  }

  type StaffProfile {
    id: ID!
    userId: ID!
    user: User
    bio: String
    specializations: [String!]!
    assignedServices: [Service!]
    locationAssignments: [Location!]
    schedules: [StaffSchedule!]
    createdAt: DateTime!
    updatedAt: DateTime!
  }

  type Service {
    id: ID!
    name: String!
    description: String
    durationMinutes: Int!
    bufferTimeBeforeMinutes: Int!
    bufferTimeAfterMinutes: Int!
    preparationTimeMinutes: Int!
    cleanupTimeMinutes: Int!
    maxDailyBookingsPerService: Int
    isActive: Boolean!
    createdAt: DateTime!
    updatedAt: DateTime!
    serviceCategoryId: ID!
    serviceCategory: ServiceCategory
    locations: [Location!]
  }

  type Price {
    id: ID!
    amount: Float!
    currencyId: String!
    currency: Currency!
    priceIncludesTax: Boolean!
    createdAt: DateTime!
    updatedAt: DateTime!
  }

  type Currency {
    id: ID!
    code: String!
    name: String!
    symbol: String!
    createdAt: DateTime!
    updatedAt: DateTime!
  }

  type Location {
    id: ID!
    name: String!
    address: String
    phone: String
    operatingHours: JSON
    createdAt: DateTime!
    updatedAt: DateTime!
  }

  type ServiceCategory {
    id: ID!
    name: String!
    description: String
    displayOrder: Int!
    createdAt: DateTime!
    updatedAt: DateTime!
    parentId: ID
  }

  type StaffSchedule {
    id: ID!
    staffProfileId: ID!
    staffProfile: StaffProfile
    locationId: ID
    location: Location
    date: DateTime
    dayOfWeek: DayOfWeek
    startTime: String!
    endTime: String!
    scheduleType: ScheduleType!
    isAvailable: Boolean!
    notes: String
    createdAt: DateTime!
    updatedAt: DateTime!
  }

  type BookingRule {
    id: ID!
    advanceBookingHoursMin: Int!
    advanceBookingDaysMax: Int!
    sameDayCutoffTime: String
    bufferBetweenAppointmentsMinutes: Int!
    maxAppointmentsPerDayPerStaff: Int
    bookingSlotIntervalMinutes: Int!
    createdAt: DateTime!
    updatedAt: DateTime!
  }

  type AvailableTimeSlot {
    startTime: DateTime!
    endTime: DateTime!
    isAvailable: Boolean!
    serviceId: ID!
    locationId: ID!
    staffProfileId: ID
  }


  # Role and Permission related types
  type Role {
    id: ID!
    name: String!
    description: String
    permissions: [Permission!]
    createdAt: String
    updatedAt: String
  }

  type Permission {
    id: ID!
    name: String!
    description: String
    roles: [Role!]
    createdAt: String
    updatedAt: String
  }

  type RoleWithCounts {
    id: ID!
    name: String!
    description: String
    userCount: Int
    permissionCount: Int
    createdAt: String
    updatedAt: String
  }

  # Add RoleModel type (alias for Role to match Prisma model name)
  type RoleModel {
    id: ID!
    name: String!
    description: String
    permissions: [Permission!]
    createdAt: String
    updatedAt: String
  }

  # Employee/HR related types
  enum EmployeeStatus {
    ACTIVE
    INACTIVE
    TERMINATED
    ON_LEAVE
  }

  type Employee {
    id: ID!
    userId: ID!
    user: User
    employeeId: String!
    departmentId: ID!
    department: Department
    positionId: ID!
    position: Position
    managerId: ID
    manager: Employee
    subordinates: [Employee!]
    hireDate: DateTime!
    salary: Float
    status: EmployeeStatus!
    attendances: [Attendance!]
    leaves: [Leave!]
    benefits: [EmployeeBenefit!]
    documents: [Document!]
    trainings: [EmployeeTraining!]
    createdAt: DateTime!
    updatedAt: DateTime!
  }

  type Department {
    id: ID!
    name: String!
    description: String
    createdAt: DateTime!
    updatedAt: DateTime!
  }

  type Position {
    id: ID!
    title: String!
    description: String
    createdAt: DateTime!
    updatedAt: DateTime!
  }

  type Attendance {
    id: ID!
    employeeId: ID!
    employee: Employee
    date: DateTime!
    checkIn: DateTime
    checkOut: DateTime
    hoursWorked: Float
    createdAt: DateTime!
    updatedAt: DateTime!
  }

  type Leave {
    id: ID!
    employeeId: ID!
    employee: Employee
    type: String!
    startDate: DateTime!
    endDate: DateTime!
    reason: String
    status: String!
    createdAt: DateTime!
    updatedAt: DateTime!
  }

  type EmployeeBenefit {
    id: ID!
    employeeId: ID!
    employee: Employee
    benefitId: ID!
    benefit: Benefit
    enrolledAt: DateTime!
    createdAt: DateTime!
    updatedAt: DateTime!
  }

  type Benefit {
    id: ID!
    name: String!
    description: String
    type: String!
    createdAt: DateTime!
    updatedAt: DateTime!
  }

  type EmployeeTraining {
    id: ID!
    employeeId: ID!
    employee: Employee
    trainingId: ID!
    training: Training
    completedAt: DateTime
    score: Float
    createdAt: DateTime!
    updatedAt: DateTime!
  }

  type Training {
    id: ID!
    title: String!
    description: String
    duration: Int
    createdAt: DateTime!
    updatedAt: DateTime!
  }

  # ContactFormSubmission type
  type ContactFormSubmission {
    id: ID!
    firstName: String!
    lastName: String!
    email: String!
    createdAt: String!
  }

  input ContactFormSubmissionInput {
    firstName: String!
    lastName: String!
    email: String!
  }

  # User input types for CRUD operations
  input CreateUserInput {
    email: String!
    password: String!
    firstName: String!
    lastName: String!
    phoneNumber: String
    role: String!
  }

  input UpdateUserInput {
    email: String
    firstName: String
    lastName: String
    password: String
    phoneNumber: String
    role: String
    roleId: ID
    isActive: Boolean
  }

  input ProfileUpdateInput {
    firstName: String
    lastName: String
    email: String
    phoneNumber: String
    currentPassword: String
    newPassword: String
  }

  input UpdateUserProfileInput {
    firstName: String
    lastName: String
    phoneNumber: String
    bio: String
    position: String
    department: String
  }

  # Employee input types
  input CreateEmployeeInput {
    userId: ID!
    employeeId: String!
    departmentId: ID!
    positionId: ID!
    managerId: ID
    hireDate: DateTime!
    salary: Float
    status: EmployeeStatus
  }

  input UpdateEmployeeInput {
    employeeId: String
    departmentId: ID
    positionId: ID
    managerId: ID
    hireDate: DateTime
    salary: Float
    status: EmployeeStatus
  }

  # Document related types
  type Document {
    id: ID!
    title: String!
    description: String
    status: DocumentStatus!
    fileUrl: String
    createdAt: String!
    updatedAt: String!
    userId: ID!
    user: User
  }

  enum DocumentStatus {
    DRAFT
    PENDING_REVIEW
    APPROVED
    REJECTED
  }

  type DocumentStatusCount {
    status: String!
    count: Int!
  }

  input CreateDocumentInput {
    title: String!
    description: String
    fileUrl: String
    status: DocumentStatus
  }

  input UpdateDocumentInput {
    title: String
    description: String
    fileUrl: String
    status: DocumentStatus
  }

  # Time entry related types
  type TimeEntry {
    id: ID!
    date: String!
    hours: Float!
    description: String!
    projectId: ID
    project: Project
    userId: ID!
    user: User
    createdAt: String!
    updatedAt: String!
  }

  type DailyTimeEntry {
    day: String!
    hours: Float!
  }

  input CreateTimeEntryInput {
    date: String!
    hours: Float!
    description: String!
    projectId: ID
  }

  input UpdateTimeEntryInput {
    date: String
    hours: Float
    description: String
    projectId: ID
  }

  # Project related types
  type Project {
    id: ID!
    name: String!
    description: String
    status: ProjectStatus!
    clientId: ID
    client: Client
    createdAt: String!
    updatedAt: String!
  }

  enum ProjectStatus {
    ACTIVE
    COMPLETED
    ON_HOLD
  }

  input CreateProjectInput {
    name: String!
    description: String
    status: ProjectStatus
    clientId: ID
  }

  input UpdateProjectInput {
    name: String
    description: String
    status: ProjectStatus
    clientId: ID
  }

  # Client related types
  type Client {
    id: ID!
    name: String!
    email: String
    phone: String
    address: String
    createdAt: String!
    updatedAt: String!
  }

  # Appointment related types
  type Appointment {
    id: ID!
    title: String!
    description: String
    startTime: String!
    endTime: String!
    location: String
    isVirtual: Boolean
    meetingUrl: String
    userId: ID!
    user: User
    clientId: ID
    client: Client
    createdAt: String!
    updatedAt: String!
  }

  input CreateAppointmentInput {
    title: String!
    description: String
    startTime: String!
    endTime: String!
    location: String
    isVirtual: Boolean
    meetingUrl: String
    clientId: ID
  }

  input UpdateAppointmentInput {
    title: String
    description: String
    startTime: String
    endTime: String
    location: String
    isVirtual: Boolean
    meetingUrl: String
    clientId: ID
  }

  # Task related types
  type Task {
    id: ID!
    title: String!
    description: String
    dueDate: String
    status: TaskStatus!
    userId: ID!
    user: User
    projectId: ID
    project: Project
    createdAt: String!
    updatedAt: String!
  }

  enum TaskStatus {
    NOT_STARTED
    IN_PROGRESS
    COMPLETED
    CANCELLED
  }

  type TaskStatusCount {
    status: String!
    count: Int!
  }

  input CreateTaskInput {
    title: String!
    description: String
    dueDate: String
    status: TaskStatus
    projectId: ID
  }

  input UpdateTaskInput {
    title: String
    description: String
    dueDate: String
    status: TaskStatus
    projectId: ID
  }

  # Performance types
  type Performance {
    id: ID!
    userId: ID!
    user: User
    period: String!
    completedTasks: Int!
    totalHours: Float!
    efficiency: Float
    notes: String
    createdAt: String!
    updatedAt: String!
  }

  input CreatePerformanceInput {
    period: String!
    completedTasks: Int!
    totalHours: Float!
    efficiency: Float
    notes: String
  }

  input UpdatePerformanceInput {
    period: String
    completedTasks: Int
    totalHours: Float
    efficiency: Float
    notes: String
  }

  # Notification types
  type Notification {
    id: ID!
    userId: ID!
    user: User
    type: String!
    title: String!
    message: String!
    isRead: Boolean!
    relatedItemId: String
    relatedItemType: String
    createdAt: String!
    updatedAt: String!
  }

  enum NotificationType {
    DOCUMENT
    TASK
    APPOINTMENT
    SYSTEM
  }

  input CreateNotificationInput {
    userId: ID!
    type: String!
    title: String!
    message: String!
    relatedItemId: String
    relatedItemType: String
  }

  input UpdateNotificationInput {
    isRead: Boolean
  }

  # Settings types
  type UserSettings {
    id: ID!
    userId: ID! # Assuming this maps to the User ID
    user: User # Relation to User
    emailNotifications: Boolean!
    theme: String!
    language: String!
    timeFormat: String!
    dateFormat: String!
    createdAt: String! # Using String for DateTime as per existing pattern
    updatedAt: String! # Using String for DateTime
  }

  input UpdateUserSettingsInput {
    emailNotifications: Boolean
    theme: String
    language: String
    timeFormat: String
    dateFormat: String
  }

  type SiteSettings {
    id: ID!
    siteName: String!
    siteDescription: String
    logoUrl: String
    faviconUrl: String
    primaryColor: String
    secondaryColor: String
    googleAnalyticsId: String
    facebookPixelId: String
    customCss: String
    customJs: String
    contactEmail: String
    contactPhone: String
    address: String
    accentColor: String
    defaultLocale: String!
    footerText: String
    maintenanceMode: Boolean!
    metaDescription: String
    metaTitle: String
    ogImage: String
    socialLinks: String # Using String for JSON as per existing pattern (JSON scalar exists but example uses String)
    supportedLocales: [String!]!
    twitterCardType: String
    twitterHandle: String
    createdAt: String! # Using String for DateTime
    updatedAt: String! # Using String for DateTime
  }

  input UpdateSiteSettingsInput {
    siteName: String
    siteDescription: String
    logoUrl: String
    faviconUrl: String
    primaryColor: String
    secondaryColor: String
    googleAnalyticsId: String
    facebookPixelId: String
    customCss: String
    customJs: String
    contactEmail: String
    contactPhone: String
    address: String
    accentColor: String
    defaultLocale: String
    footerText: String
    maintenanceMode: Boolean
    metaDescription: String
    metaTitle: String
    ogImage: String
    socialLinks: String # Input for JSON field
    supportedLocales: [String!]
    twitterCardType: String
    twitterHandle: String
  }

  # Help types
  type HelpArticle {
    id: ID!
    title: String!
    content: String!
    category: String!
    tags: [String!]
    createdAt: String!
    updatedAt: String!
  }

  input CreateHelpArticleInput {
    title: String!
    content: String!
    category: String!
    tags: [String!]
  }

  input UpdateHelpArticleInput {
    title: String
    content: String
    category: String
    tags: [String!]
  }

  # External Link types
  type ExternalLink {
    id: ID!
    name: String!
    url: String!
    icon: String
    description: String
    isActive: Boolean!
    order: Int
    createdAt: String
    updatedAt: String
    createdBy: ID
    accessType: AccessControlType!
    allowedRoles: [String]
    allowedUsers: [ID]
    deniedUsers: [ID]
  }

  enum AccessControlType {
    PUBLIC
    ROLES
    USERS
    MIXED
  }

  type AccessControl {
    type: AccessControlType!
    allowedRoles: [String]
    allowedUsers: [ID]
    deniedUsers: [ID]
  }

  type LinkAccessStatus {
    linkId: ID!
    linkName: String!
    hasAccess: Boolean!
    accessType: AccessControlType
    isInAllowedRoles: Boolean
    isInAllowedUsers: Boolean
    isInDeniedUsers: Boolean
  }

  input AccessControlInput {
    type: AccessControlType!
    allowedRoles: [String]
    allowedUsers: [ID]
    deniedUsers: [ID]
  }

  input ExternalLinkInput {
    name: String!
    url: String!
    icon: String
    description: String
    isActive: Boolean
    order: Int
    accessControl: AccessControlInput
  }

  input CreateExternalLinkInput {
    name: String!
    url: String!
    icon: String!
    description: String
    isActive: Boolean
    order: Int
  }

  input UpdateExternalLinkInput {
    name: String
    url: String
    icon: String
    description: String
    isActive: Boolean
    order: Int
  }

  # Dashboard stats type
  type DashboardStats {
    totalDocuments: Int!
    documentsThisMonth: Int!
    totalAppointments: Int!
    appointmentsThisWeek: Int!
    completedTasks: Int!
    pendingTasks: Int!
    totalHoursLogged: Float!
    hoursLoggedThisWeek: Float!
  }

  # Auth type
  type AuthPayload {
    token: String!
    user: User!
  }

  # Role and Permission input types
  input RoleCreateInput {
    name: String!
    description: String
  }

  input PermissionInput {
    name: String!
    description: String
    roleId: ID
  }

  # Permisos específicos de usuario
  type UserPermission {
    id: ID!
    userId: String!
    permissionName: String!
    granted: Boolean!
    createdAt: DateTime!
    updatedAt: DateTime!
  }

  input UserPermissionInput {
    userId: ID!
    permissionName: String!
    granted: Boolean
  }

  # CMS Section types
  type SectionData {
    components: [Component!]!
    lastUpdated: String
  }
  
  type Component {
    id: ID!
    type: String!
    data: JSON!
  }
  
  type SaveSectionResult {
    success: Boolean!
    message: String
    lastUpdated: String
  }
  
  # Definición del tipo CMSSection para respuestas
  type CMSSection {
    id: ID!
    sectionId: String!
    name: String
    description: String
    backgroundImage: String
    backgroundType: String
    lastUpdated: DateTime!
    createdAt: DateTime!
    updatedAt: DateTime!
    createdBy: String
    components: [SectionComponent!]
    order: Int
    pageId: String # Campo para asociar directamente con una página
  }

  # Definición del componente de sección
  type SectionComponent {
    id: ID!
    sectionId: String!
    componentId: String!
    order: Int!
    data: JSON
    component: CMSComponent
  }

  # Definición del tipo de componente
  type CMSComponent {
    id: ID!
    name: String!
    slug: String!
    description: String
    category: String
    icon: String
    schema: JSON
    isActive: Boolean
    createdAt: DateTime
    updatedAt: DateTime
  }
  
  # Full Page type
  type Page {
    id: ID!
    title: String!
    slug: String!
    description: String
    template: String
    isPublished: Boolean!
    publishDate: DateTime
    featuredImage: String
    metaTitle: String
    metaDescription: String
    parentId: String
    order: Int
    pageType: PageType!
    locale: String
    scrollType: ScrollType
    isDefault: Boolean
    createdAt: DateTime!
    updatedAt: DateTime!
    sections: [CMSSection!]
    seo: PageSEO
    parent: Page
    children: [Page!]
  }

  # PageSEO type 
  type PageSEO {
    id: ID!
    pageId: ID!
    title: String
    description: String
    keywords: String
    ogTitle: String
    ogDescription: String
    ogImage: String
    twitterTitle: String
    twitterDescription: String
    twitterImage: String
    canonicalUrl: String
    structuredData: JSON
    createdAt: DateTime
    updatedAt: DateTime
  }

  # Input for creating pages
  input CreatePageInput {
    title: String!
    slug: String!
    description: String
    template: String
    isPublished: Boolean
    publishDate: DateTime
    featuredImage: String
    metaTitle: String
    metaDescription: String
    parentId: String
    order: Int
    pageType: PageType
    locale: String
    scrollType: ScrollType
    isDefault: Boolean
    seo: PageSEOInput
    sections: [ID!]
  }
  
  # Page result type
  type PageResult {
    success: Boolean!
    message: String!
    page: Page
  }

  # Menu types
  type Menu {
    id: ID!
    name: String!
    location: String
    createdAt: DateTime!
    updatedAt: DateTime!
    items: [MenuItem!]
    headerStyle: HeaderStyle
    footerStyle: FooterStyle
  }

  input MenuInput {
    name: String!
    location: String
    headerStyle: HeaderStyleInput
    footerStyle: FooterStyleInput
  }

  type MenuItem {
    id: ID!
    menuId: String!
    parentId: String
    title: String!
    url: String
    pageId: String
    target: String
    icon: String
    order: Int!
    createdAt: DateTime!
    updatedAt: DateTime!
    children: [MenuItem!]
    parent: MenuItem
    menu: Menu
    page: PageBasic
  }

  # Basic page type for use in menu items
  type PageBasic {
    id: ID!
    title: String!
    slug: String!
  }

  input MenuItemInput {
    menuId: String!
    parentId: String
    title: String!
    url: String
    pageId: String
    target: String
    icon: String
  }

  input MenuItemOrderInput {
    newOrder: Int!
  }

  input MenuItemOrderUpdate {
    id: ID!
    order: Int!
    parentId: String
  }

  # Resultado de operaciones con componentes
  type CMSComponentResult {
    success: Boolean!
    message: String
    component: CMSComponent
  }
  
  input ComponentInput {
    id: ID!
    type: String!
    data: JSON!
  }
  
  input SaveSectionInput {
    sectionId: ID!
    components: [ComponentInput!]!
  }

  # Input para crear un componente CMS
  input CreateCMSComponentInput {
    name: String!
    slug: String!
    description: String
    category: String
    schema: JSON
    icon: String
  }

  # Input para actualizar un componente CMS
  input UpdateCMSComponentInput {
    name: String
    description: String
    category: String
    schema: JSON
    icon: String
    isActive: Boolean
  }

  # Input para actualizar una sección CMS
  input UpdateCMSSectionInput {
    name: String
    description: String
    backgroundImage: String
    backgroundType: String
    gridDesign: String
  }

  # Input for creating a CMS section
  input CreateCMSSectionInput {
    sectionId: String!
    name: String!
    description: String
    backgroundImage: String
    backgroundType: String
    gridDesign: String
    pageId: String # Agregar pageId opcional para asociar directamente a una página
  }

  # Result type for CMS section operations
  type CMSSectionResult {
    success: Boolean!
    message: String!
    section: CMSSection
  }


  # Input for updating pages
  input UpdatePageInput {
    title: String
    slug: String
    description: String
    template: String
    isPublished: Boolean
    publishDate: DateTime
    featuredImage: String
    metaTitle: String
    metaDescription: String
    parentId: String
    order: Int
    pageType: String
    locale: String
    scrollType: String
    isDefault: Boolean
    seo: PageSEOInput
    sections: [ID!]
  }

  input PageSEOInput {
    title: String
    description: String
    keywords: String
    ogTitle: String
    ogDescription: String
    ogImage: String
    twitterTitle: String
    twitterDescription: String
    twitterImage: String
    canonicalUrl: String
    structuredData: JSON
  }

  type PageMutationResponse {
    success: Boolean!
    message: String!
    page: Page
  }

  # Form Builder types
  enum FormFieldType {
    TEXT
    TEXTAREA
    EMAIL
    PASSWORD
    NUMBER
    PHONE
    DATE
    TIME
    DATETIME
    SELECT
    MULTISELECT
    RADIO
    CHECKBOX
    TOGGLE
    SLIDER
    RATING
    FILE
    HIDDEN
    HEADING
    PARAGRAPH
    DIVIDER
    SPACER
    HTML
    CAPTCHA
    SIGNATURE
    AUTOCOMPLETE
    ADDRESS
  }

  enum SubmissionStatus {
    RECEIVED
    PROCESSING
    COMPLETED
    REJECTED
    SPAM
  }

  type Form {
    id: ID!
    title: String!
    description: String
    slug: String!
    isMultiStep: Boolean!
    isActive: Boolean!
    successMessage: String
    redirectUrl: String
    submitButtonText: String!
    submitButtonStyle: String
    layout: String
    styling: JSON
    pageId: String
    createdById: String!
    updatedById: String
    createdAt: DateTime!
    updatedAt: DateTime!
    fields: [FormField!]
    steps: [FormStep!]
    submissions: [FormSubmission!]
    page: Page
  }

  type FormStep {
    id: ID!
    formId: String!
    title: String!
    description: String
    order: Int!
    isVisible: Boolean!
    validationRules: JSON
    createdAt: DateTime!
    updatedAt: DateTime!
    form: Form!
    fields: [FormField!]
  }

  type FormField {
    id: ID!
    formId: String
    stepId: String
    label: String!
    name: String!
    type: FormFieldType!
    placeholder: String
    defaultValue: String
    helpText: String
    isRequired: Boolean!
    order: Int!
    options: JSON
    validationRules: JSON
    styling: JSON
    width: Int
    createdAt: DateTime!
    updatedAt: DateTime!
    form: Form
    step: FormStep
  }

  type FormSubmission {
    id: ID!
    formId: String!
    data: JSON!
    metadata: JSON
    status: SubmissionStatus!
    createdAt: DateTime!
    updatedAt: DateTime!
    form: Form!
  }

  # Form Builder input types
  input FormInput {
    title: String!
    description: String
    slug: String!
    isMultiStep: Boolean
    isActive: Boolean
    successMessage: String
    redirectUrl: String
    submitButtonText: String
    submitButtonStyle: String
    layout: String
    styling: JSON
    pageId: String
  }

  input FormStepInput {
    formId: String!
    title: String!
    description: String
    order: Int
    isVisible: Boolean
    validationRules: JSON
  }

  input FormFieldInput {
    formId: String
    stepId: String
    label: String!
    name: String!
    type: FormFieldType!
    placeholder: String
    defaultValue: String
    helpText: String
    isRequired: Boolean
    order: Int
    options: JSON
    validationRules: JSON
    styling: JSON
    width: Int
  }

  input FormSubmissionInput {
    formId: String!
    data: JSON!
    metadata: JSON
  }

  input UpdateFormInput {
    title: String
    description: String
    slug: String
    isMultiStep: Boolean
    isActive: Boolean
    successMessage: String
    redirectUrl: String
    submitButtonText: String
    submitButtonStyle: String
    layout: String
    styling: JSON
    pageId: String
  }

  input UpdateFormStepInput {
    title: String
    description: String
    order: Int
    isVisible: Boolean
    validationRules: JSON
  }

  input UpdateFormFieldInput {
    formId: String
    stepId: String
    label: String
    name: String
    type: FormFieldType
    placeholder: String
    defaultValue: String
    helpText: String
    isRequired: Boolean
    order: Int
    options: JSON
    validationRules: JSON
    styling: JSON
    width: Int
  }

  type FormResult {
    success: Boolean!
    message: String
    form: Form
  }

  type FormStepResult {
    success: Boolean!
    message: String
    step: FormStep
  }

  type FormFieldResult {
    success: Boolean!
    message: String
    field: FormField
  }

  type FormSubmissionResult {
    success: Boolean!
    message: String
    submission: FormSubmission
  }

  type FormFieldOrderResult {
    success: Boolean!
    message: String
  }

  type FormStepOrderResult {
    success: Boolean!
    message: String
  }

  input FieldOrderUpdate {
    id: ID!
    order: Int!
  }

  input StepOrderUpdate {
    id: ID!
    order: Int!
  }

  # Root Query
  type Query {
    # User queries
    me: User
    user(id: ID!): User
    users: [User!]

    # Role and permission queries
    roles: [Role]
    role(id: ID!): Role
    rolesWithCounts: [RoleWithCounts]
    permissions: [Permission]
    rolePermissions(roleId: ID!): [Permission]
    
    # Permission queries - public access
    allPermissions: [Permission!]!
    allUsersWithPermissions: [User!]!
    
    # Contact form queries
    contactFormSubmissions: [ContactFormSubmission!]
    
    # Dashboard queries
    dashboardStats: DashboardStats
    documentsByStatus: [DocumentStatusCount!]
    timeEntriesByDay: [DailyTimeEntry!]
    tasksByStatus: [TaskStatusCount!]
    
    # Document queries
    documents: [Document!]
    document(id: ID!): Document
    documentStatusCounts: [DocumentStatusCount!]
    
    # Time entry queries
    timeEntries: [TimeEntry!]
    timeEntry(id: ID!): TimeEntry
    
    # Appointment queries
    appointments: [Appointment!]
    appointment(id: ID!): Appointment
    upcomingAppointments(count: Int): [Appointment!]
    
    # Task queries
    tasks: [Task!]
    task(id: ID!): Task
    
    # Project queries
    projects: [Project!]
    project(id: ID!): Project
    
    # Client queries
    clients: [Client!]
    client(id: ID!): Client

    # Performance queries
    performances: [Performance!]
    performance(id: ID!): Performance
    currentPerformance: Performance
    
    # Notification queries
    notifications: [Notification!]
    notification(id: ID!): Notification
    unreadNotificationsCount: Int
    allNotifications: [Notification!]
    
    # Settings queries
    userSettings: UserSettings
    getSiteSettings: SiteSettings
    
    # Help queries
    helpArticles: [HelpArticle!]
    helpArticle(id: ID!): HelpArticle
    helpArticlesByCategory(category: String!): [HelpArticle!]
    searchHelpArticles(query: String!): [HelpArticle!]

    # External Link queries
    externalLinks: [ExternalLink]
    externalLink(id: ID!): ExternalLink
    activeExternalLinks: [ExternalLink]
    activeExternalLinksAs(roleId: String!): [ExternalLink]
    userLinkAccessStatus: [LinkAccessStatus]

    # Permisos específicos de usuario
    userSpecificPermissions(userId: ID!): [UserPermission!]!

    # CMS Queries
    getSectionComponents(sectionId: ID!): SectionData
    getAllCMSSections: [CMSSection!]!
    
    # Nuevas queries para componentes CMS
    getAllCMSComponents: [CMSComponent!]!
    getCMSComponent(id: ID!): CMSComponent
    getCMSComponentsByType(type: String!): [CMSComponent!]!
    
    # Nuevas queries para páginas CMS
    getAllCMSPages: [Page!]!
    page(id: ID!): Page
    getPageBySlug(slug: String!): Page
    getDefaultPage(locale: String!): Page
    getPagesUsingSectionId(sectionId: ID!): [Page!]!

    # Menu queries
    menus: [Menu!]!
    menu(id: ID!): Menu
    menuByName(name: String!): Menu
    menuByLocation(location: String!): Menu
    pages: [PageBasic!]! # New query to get pages for menu items

    # Form Builder queries
    forms: [Form!]!
    form(id: ID!): Form
    formBySlug(slug: String!): Form
    formSteps(formId: ID!): [FormStep!]!
    formStep(id: ID!): FormStep
    formFields(formId: ID!, stepId: ID): [FormField!]!
    formField(id: ID!): FormField
    formSubmissions(formId: ID!, limit: Int, offset: Int): [FormSubmission!]!
    formSubmission(id: ID!): FormSubmission
    formSubmissionStats(formId: ID!): JSON

    # Blog queries
    blogs: [Blog!]!
    blog(id: ID!): Blog
    blogBySlug(slug: String!): Blog
    post(id: ID!): Post
    posts(filter: PostFilter): [Post!]!
    postBySlug(slug: String!): Post

    # Media queries
    media: [Media!]!
    mediaItem(id: ID!): Media
    mediaByType(fileType: String!): [Media!]!
    mediaInFolder(folder: String): [Media!]!

    # Calendar/Booking queries
    location(id: ID!): Location
    locations: [Location!]!
    serviceCategory(id: ID!): ServiceCategory
    serviceCategories: [ServiceCategory!]!
    service(id: ID!): Service
    services: [Service!]!
    staffProfile(id: ID!): StaffProfile
    staffProfiles: [StaffProfile!]!
    bookings(filter: BookingFilterInput, pagination: PaginationInput): BookingConnection!
    globalBookingRule: BookingRule
    availableSlots(serviceId: ID!, locationId: ID!, staffProfileId: ID, date: String!): [AvailableTimeSlot!]!
    staffForService(serviceId: ID!, locationId: ID): [StaffProfile!]!

    # E-commerce queries
    shops(filter: ShopFilterInput, pagination: PaginationInput): [Shop!]!
    shop(id: ID!): Shop
    products(filter: ProductFilterInput, pagination: PaginationInput): [Product!]!
    product(id: ID!): Product
    productBySku(sku: String!): Product
    productCategories(filter: ProductCategoryFilterInput, pagination: PaginationInput): [ProductCategory!]!
    productCategory(id: ID!): ProductCategory
    productCategoryBySlug(slug: String!): ProductCategory
    orders(filter: OrderFilterInput, pagination: PaginationInput): [Order!]!
    order(id: ID!): Order
    currencies: [Currency!]!
    currency(id: ID!): Currency
    currencyByCode(code: String!): Currency
    taxes(shopId: String): [Tax!]!
    tax(id: ID!): Tax
    
    # Payment queries
    paymentProviders(filter: PaymentProviderFilterInput, pagination: PaginationInput): [PaymentProvider!]!
    paymentProvider(id: ID!): PaymentProvider
    paymentMethods(filter: PaymentMethodFilterInput, pagination: PaginationInput): [PaymentMethod!]!
    paymentMethod(id: ID!): PaymentMethod
    payments(filter: PaymentFilterInput, pagination: PaginationInput): [Payment!]!
    payment(id: ID!): Payment
    
    # Shipping queries
    shippingProviders(filter: ShippingProviderFilterInput, pagination: PaginationInput): [ShippingProvider!]!
    shippingProvider(id: ID!): ShippingProvider
    shippingMethods(filter: ShippingMethodFilterInput, pagination: PaginationInput): [ShippingMethod!]!
    shippingMethod(id: ID!): ShippingMethod
    shippingZones(filter: ShippingZoneFilterInput, pagination: PaginationInput): [ShippingZone!]!
    shippingZone(id: ID!): ShippingZone
    shippingRates(filter: ShippingRateFilterInput, pagination: PaginationInput): [ShippingRate!]!
    shippingRate(id: ID!): ShippingRate
    shipments(filter: ShipmentFilterInput, pagination: PaginationInput): [Shipment!]!
    shipment(id: ID!): Shipment
    
    # Review queries
    reviews(filter: ReviewFilterInput, pagination: PaginationInput): [Review!]!
    review(id: ID!): Review
    reviewsByProduct(productId: ID!, filter: ReviewFilterInput, pagination: PaginationInput): [Review!]!
    reviewsByCustomer(customerId: ID!, filter: ReviewFilterInput, pagination: PaginationInput): [Review!]!
    reviewStats(productId: ID): ReviewStats!
    pendingReviews(pagination: PaginationInput): [Review!]!
    
    # Customer queries
    customers(filter: CustomerFilterInput, pagination: PaginationInput): [Customer!]!
    customer(id: ID!): Customer
    customerByEmail(email: String!): Customer
    customerStats: CustomerStats!
    
    # Discount queries
    discounts(filter: DiscountFilterInput, pagination: PaginationInput): [Discount!]!
    discount(id: ID!): Discount
    discountByCode(code: String!): Discount
    validateDiscount(code: String!, orderTotal: Float!, customerId: ID): DiscountValidation!
    
    # Employee/HR queries
    employees: [Employee!]!
    employee(id: ID!): Employee
    employeesByDepartment(departmentId: ID!): [Employee!]!
    departments: [Department!]!
    positions: [Position!]!
    
    # User profile queries
    viewerProfile: User
    userById(id: ID!): User
  }

  # Root Mutation
  type Mutation {
    # Auth mutations
    login(email: String!, password: String!): AuthPayload!
    register(email: String!, password: String!, firstName: String!, lastName: String!, phoneNumber: String): AuthPayload!
    
    # Contact form mutation
    createContactFormSubmission(input: ContactFormSubmissionInput!): ContactFormSubmission!
    
    # User mutations
    createUser(input: CreateUserInput!): User
    updateUser(id: ID!, input: UpdateUserInput!): User
    deleteUser(id: ID!): Boolean
    updateUserProfile(input: UpdateUserProfileInput!): User
    
    # Document mutations
    createDocument(input: CreateDocumentInput!): Document!
    updateDocument(id: ID!, input: UpdateDocumentInput!): Document!
    deleteDocument(id: ID!): Boolean!
    
    # Time entry mutations
    createTimeEntry(input: CreateTimeEntryInput!): TimeEntry!
    updateTimeEntry(id: ID!, input: UpdateTimeEntryInput!): TimeEntry!
    deleteTimeEntry(id: ID!): Boolean!
    
    # Appointment mutations
    createAppointment(input: CreateAppointmentInput!): Appointment!
    updateAppointment(id: ID!, input: UpdateAppointmentInput!): Appointment!
    deleteAppointment(id: ID!): Boolean!
    
    # Task mutations
    createTask(input: CreateTaskInput!): Task!
    updateTask(id: ID!, input: UpdateTaskInput!): Task!
    deleteTask(id: ID!): Boolean!
    
    # Project mutations
    createProject(input: CreateProjectInput!): Project!
    updateProject(id: ID!, input: UpdateProjectInput!): Project!
    deleteProject(id: ID!): Boolean!

    # Performance mutations
    createPerformance(input: CreatePerformanceInput!): Performance!
    updatePerformance(id: ID!, input: UpdatePerformanceInput!): Performance!
    deletePerformance(id: ID!): Boolean!
    
    # Notification mutations
    createNotification(input: CreateNotificationInput!): Notification!
    updateNotification(id: ID!, input: UpdateNotificationInput!): Notification!
    markAllNotificationsAsRead: Boolean
    deleteNotification(id: ID!): Boolean
    deleteMultipleNotifications(ids: [ID!]!): Int
    
    # Settings mutations
    updateUserSettings(input: UpdateUserSettingsInput!): UserSettings!
    updateSiteSettings(input: UpdateSiteSettingsInput!): SiteSettings
    
    # Help mutations
    createHelpArticle(input: CreateHelpArticleInput!): HelpArticle!
    updateHelpArticle(id: ID!, input: UpdateHelpArticleInput!): HelpArticle!
    deleteHelpArticle(id: ID!): Boolean!

    # External Link mutations
    createExternalLink(input: ExternalLinkInput!): ExternalLink
    updateExternalLink(id: ID!, input: ExternalLinkInput!): ExternalLink
    deleteExternalLink(id: ID!): Boolean
    updateLinkAccess(id: ID!, accessControl: AccessControlInput!): ExternalLink
    
    # Role and permission mutations
    createRole(input: RoleCreateInput!): Role
    updateRole(id: ID!, input: RoleCreateInput!): Role
    deleteRole(id: ID!): Boolean
    createPermission(input: PermissionInput!): Permission
    assignPermissionToRole(roleId: ID!, permissionId: ID!): Permission
    removePermissionFromRole(roleId: ID!, permissionId: ID!): Boolean

    # Gestionar permisos específicos de usuario
    setUserPermission(input: UserPermissionInput!): UserPermission!

    # Employee/HR mutations
    createEmployee(input: CreateEmployeeInput!): Employee!
    updateEmployee(id: ID!, input: UpdateEmployeeInput!): Employee!
    assignEmployeeToDepartment(employeeId: ID!, departmentId: ID!): Employee!

    # CMS Mutations
    saveSectionComponents(input: SaveSectionInput!): SaveSectionResult
    deleteCMSSection(sectionId: ID!): SaveSectionResult
    updateCMSSection(sectionId: ID!, input: UpdateCMSSectionInput!): SaveSectionResult
    
    # Nuevas mutations para componentes CMS
    createCMSComponent(input: CreateCMSComponentInput!): CMSComponentResult
    updateCMSComponent(id: ID!, input: UpdateCMSComponentInput!): CMSComponentResult
    deleteCMSComponent(id: ID!): SaveSectionResult
    
    # Page mutations
    createPage(input: CreatePageInput!): PageResult
    updatePage(id: ID!, input: UpdatePageInput!): PageResult
    deletePage(id: ID!): PageResult
    
    # Section mutations
    createCMSSection(input: CreateCMSSectionInput!): CMSSectionResult
    associateSectionToPage(pageId: ID!, sectionId: ID!, order: Int!): PageResult
    dissociateSectionFromPage(pageId: ID!, sectionId: ID!): PageResult

    # Menu mutations
    createMenu(input: MenuInput!): Menu
    updateMenu(id: ID!, input: MenuInput!): Menu
    deleteMenu(id: ID!): Boolean
    
    # MenuItem mutations
    createMenuItem(input: MenuItemInput!): MenuItem
    updateMenuItem(id: ID!, input: MenuItemInput!): MenuItem
    deleteMenuItem(id: ID!): Boolean
    updateMenuItemOrder(id: ID!, input: MenuItemOrderInput!): MenuItem
    updateMenuItemsOrder(items: [MenuItemOrderUpdate!]!): Boolean

    # HeaderStyle mutations
    updateHeaderStyle(menuId: ID!, input: HeaderStyleInput!): HeaderStyleResult!

    # FooterStyle mutations
    updateFooterStyle(menuId: ID!, input: FooterStyleInput!): FooterStyleResult!

    # Form Builder mutations
    createForm(input: FormInput!): FormResult!
    updateForm(id: ID!, input: UpdateFormInput!): FormResult!
    deleteForm(id: ID!): FormResult!
    
    createFormStep(input: FormStepInput!): FormStepResult!
    updateFormStep(id: ID!, input: UpdateFormStepInput!): FormStepResult!
    deleteFormStep(id: ID!): FormStepResult!
    
    createFormField(input: FormFieldInput!): FormFieldResult!
    updateFormField(id: ID!, input: UpdateFormFieldInput!): FormFieldResult!
    deleteFormField(id: ID!): FormFieldResult!
    updateFieldOrder(id: ID!, order: Int!): FormFieldResult!
    updateFieldOrders(updates: [FieldOrderUpdate!]!): FormFieldOrderResult!
    updateStepOrders(updates: [StepOrderUpdate!]!): FormStepOrderResult!
    
    submitForm(input: FormSubmissionInput!): FormSubmissionResult!
    updateFormSubmissionStatus(id: ID!, status: SubmissionStatus!): FormSubmissionResult!
    deleteFormSubmission(id: ID!): FormSubmissionResult!

    # Blog mutations
    createBlog(input: BlogInput!): BlogResult!
    updateBlog(id: ID!, input: BlogInput!): BlogResult!
    deleteBlog(id: ID!): BlogResult!
    
    createPost(input: CreatePostInput!): PostResult!
    updatePost(id: ID!, input: UpdatePostInput!): PostResult!
    deletePost(id: ID!): PostResult!

    # Media mutations
    createMedia(input: CreateMediaInput!): MediaResult!
    updateMedia(id: ID!, input: UpdateMediaInput!): MediaResult!
    deleteMedia(id: ID!): MediaResult!
    associateMediaToPost(postId: ID!, mediaId: ID!): PostResult!
    dissociateMediaFromPost(postId: ID!, mediaId: ID!): PostResult!

    # Calendar/Booking mutations
    createBooking(input: CreateBookingInput!): BookingResult!
    updateBooking(id: ID!, input: UpdateBookingInput!): BookingResult!
    deleteBooking(id: ID!): BookingResult!
    
    createStaffProfile(input: CreateStaffProfileInput!): StaffProfileResult!
    updateStaffProfile(id: ID!, input: UpdateStaffProfileInput!): StaffProfileResult!
    deleteStaffProfile(id: ID!): StaffProfileResult!
    updateStaffSchedule(staffProfileId: ID!, schedule: [StaffScheduleInput!]!): StaffProfileResult!
    
    # Staff assignment mutations
    assignStaffToService(staffProfileId: ID!, serviceId: ID!): StaffAssignmentResult!
    removeStaffFromService(staffProfileId: ID!, serviceId: ID!): StaffAssignmentResult!
    assignStaffToLocation(staffProfileId: ID!, locationId: ID!): StaffAssignmentResult!
    removeStaffFromLocation(staffProfileId: ID!, locationId: ID!): StaffAssignmentResult!
    
    createService(input: CreateServiceInput!): ServiceResult!
    updateService(id: ID!, input: UpdateServiceInput!): ServiceResult!
    deleteService(id: ID!): ServiceResult!
    
    createLocation(input: CreateLocationInput!): LocationResult!
    updateLocation(id: ID!, input: UpdateLocationInput!): LocationResult!
    deleteLocation(id: ID!): LocationResult!
    
    createServiceCategory(input: CreateServiceCategoryInput!): ServiceCategoryResult!
    updateServiceCategory(id: ID!, input: UpdateServiceCategoryInput!): ServiceCategoryResult!
    deleteServiceCategory(id: ID!): ServiceCategoryResult!
    
    upsertGlobalBookingRules(input: BookingRuleInput!): BookingRule!
    updateGlobalBookingRules(input: GlobalBookingRuleInput!): BookingRule!

    # E-commerce mutations
    createShop(input: CreateShopInput!): ShopResult!
    updateShop(id: ID!, input: UpdateShopInput!): ShopResult!
    deleteShop(id: ID!): ShopResult!
    
    createProduct(input: CreateProductInput!): ProductResult!
    updateProduct(id: ID!, input: UpdateProductInput!): ProductResult!
    deleteProduct(id: ID!): ProductResult!
    
    createProductCategory(input: CreateProductCategoryInput!): ProductCategoryResult!
    updateProductCategory(id: ID!, input: UpdateProductCategoryInput!): ProductCategoryResult!
    deleteProductCategory(id: ID!): ProductCategoryResult!
    
    createOrder(input: CreateOrderInput!): OrderResult!
    updateOrder(id: ID!, input: UpdateOrderInput!): OrderResult!
    deleteOrder(id: ID!): OrderResult!
    
    createCurrency(input: CreateCurrencyInput!): CurrencyResult!
    updateCurrency(id: ID!, input: UpdateCurrencyInput!): CurrencyResult!
    deleteCurrency(id: ID!): CurrencyResult!
    
    createTax(input: CreateTaxInput!): TaxResult!
    updateTax(id: ID!, input: UpdateTaxInput!): TaxResult!
    deleteTax(id: ID!): TaxResult!
    
    # Payment mutations
    createPaymentProvider(input: CreatePaymentProviderInput!): PaymentProviderResult!
    updatePaymentProvider(id: ID!, input: UpdatePaymentProviderInput!): PaymentProviderResult!
    deletePaymentProvider(id: ID!): PaymentProviderResult!
    
    createPaymentMethod(input: CreatePaymentMethodInput!): PaymentMethodResult!
    updatePaymentMethod(id: ID!, input: UpdatePaymentMethodInput!): PaymentMethodResult!
    deletePaymentMethod(id: ID!): PaymentMethodResult!
    
    createPayment(input: CreatePaymentInput!): PaymentResult!
    updatePayment(id: ID!, input: UpdatePaymentInput!): PaymentResult!
    deletePayment(id: ID!): PaymentResult!
    
    # Shipping mutations
    createShippingProvider(input: CreateShippingProviderInput!): ShippingProviderResult!
    updateShippingProvider(id: ID!, input: UpdateShippingProviderInput!): ShippingProviderResult!
    deleteShippingProvider(id: ID!): Boolean!
    
    createShippingMethod(input: CreateShippingMethodInput!): ShippingMethodResult!
    updateShippingMethod(id: ID!, input: UpdateShippingMethodInput!): ShippingMethodResult!
    deleteShippingMethod(id: ID!): Boolean!
    
    createShippingZone(input: CreateShippingZoneInput!): ShippingZoneResult!
    updateShippingZone(id: ID!, input: UpdateShippingZoneInput!): ShippingZoneResult!
    deleteShippingZone(id: ID!): Boolean!
    
    createShippingRate(input: CreateShippingRateInput!): ShippingRateResult!
    updateShippingRate(id: ID!, input: UpdateShippingRateInput!): ShippingRateResult!
    deleteShippingRate(id: ID!): Boolean!
    
    createShipment(input: CreateShipmentInput!): ShipmentResult!
    updateShipment(id: ID!, input: UpdateShipmentInput!): ShipmentResult!
    deleteShipment(id: ID!): Boolean!
    
    # Review mutations
    createReview(input: CreateReviewInput!): ReviewResult!
    updateReview(id: ID!, input: UpdateReviewInput!): ReviewResult!
    deleteReview(id: ID!): ReviewResult!
    approveReview(id: ID!): ReviewResult!
    rejectReview(id: ID!): ReviewResult!
    reportReview(id: ID!, reason: String!): ReviewResult!
    markReviewHelpful(id: ID!): ReviewResult!
    
    createReviewResponse(input: CreateReviewResponseInput!): ReviewResponseResult!
    updateReviewResponse(id: ID!, input: UpdateReviewResponseInput!): ReviewResponseResult!
    deleteReviewResponse(id: ID!): ReviewResponseResult!
    
    # Customer mutations
    createCustomer(input: CreateCustomerInput!): CustomerResult!
    updateCustomer(id: ID!, input: UpdateCustomerInput!): CustomerResult!
    deleteCustomer(id: ID!): CustomerResult!
    
    # Discount mutations
    createDiscount(input: CreateDiscountInput!): DiscountResult!
    updateDiscount(id: ID!, input: UpdateDiscountInput!): DiscountResult!
    deleteDiscount(id: ID!): DiscountResult!
    activateDiscount(id: ID!): DiscountResult!
    deactivateDiscount(id: ID!): DiscountResult!
  }

  # HeaderStyle type for storing header configuration
  type HeaderStyle {
    id: ID!
    menuId: String!
    transparency: Int
    headerSize: HeaderSize
    menuAlignment: MenuAlignment
    menuButtonStyle: MenuButtonStyle
    mobileMenuStyle: MobileMenuStyle
    mobileMenuPosition: MobileMenuPosition
    transparentHeader: Boolean
    borderBottom: Boolean
    fixedHeader: Boolean
    advancedOptions: JSON
    # Button configuration fields
    showButton: Boolean
    buttonText: String
    buttonAction: String
    buttonColor: String
    buttonTextColor: String
    buttonSize: String
    buttonBorderRadius: Int
    buttonShadow: String
    buttonBorderColor: String
    buttonBorderWidth: Int
    buttonWidth: String
    buttonHeight: String
    buttonPosition: String
    buttonDropdown: Boolean
    buttonDropdownItems: JSON
    buttonUrlType: String
    selectedPageId: String
    createdAt: DateTime
    updatedAt: DateTime
  }

  # FooterStyle type for storing footer configuration
  type FooterStyle {
    id: ID!
    menuId: String!
    transparency: Int
    columnLayout: String
    socialAlignment: String
    borderTop: Boolean
    alignment: String
    padding: String
    width: String
    advancedOptions: JSON
    createdAt: DateTime!
    updatedAt: DateTime!
  }

  # Enum types for footer customization
  enum FooterColumnLayout {
    stacked
    grid
    flex
  }

  enum SocialAlignment {
    left
    center
    right
  }

  enum FooterAlignment {
    left
    center
    right
  }

  enum FooterPadding {
    small
    medium
    large
  }

  enum FooterWidth {
    full
    container
    narrow
  }

  # Input for footer style
  input FooterStyleInput {
    transparency: Int
    columnLayout: String
    socialAlignment: String
    borderTop: Boolean
    alignment: String
    padding: String
    width: String
    advancedOptions: JSON
  }

  # Enum types for header customization
  enum HeaderSize {
    sm
    md
    lg
  }

  enum MenuAlignment {
    left
    center
    right
  }

  enum MenuButtonStyle {
    default
    filled
    outline
  }

  enum MobileMenuStyle {
    fullscreen
    dropdown
    sidebar
  }

  enum MobileMenuPosition {
    left
    right
  }

  # Input for header style
  input HeaderStyleInput {
    transparency: Int
    headerSize: HeaderSize
    menuAlignment: MenuAlignment
    menuButtonStyle: MenuButtonStyle
    mobileMenuStyle: MobileMenuStyle
    mobileMenuPosition: MobileMenuPosition
    transparentHeader: Boolean
    borderBottom: Boolean
    fixedHeader: Boolean
    advancedOptions: JSON
    # Button configuration fields
    showButton: Boolean
    buttonText: String
    buttonAction: String
    buttonColor: String
    buttonTextColor: String
    buttonSize: String
    buttonBorderRadius: Int
    buttonShadow: String
    buttonBorderColor: String
    buttonBorderWidth: Int
    buttonWidth: String
    buttonHeight: String
    buttonPosition: String
    buttonDropdown: Boolean
    buttonDropdownItems: JSON
    buttonUrlType: String
    selectedPageId: String
  }

  # Input for header advanced options
  input HeaderAdvancedOptionsInput {
    glassmorphism: Boolean
    blur: Int
    shadow: String
    animation: String
    customClass: String
    borderRadius: String
  }

  # HeaderStyleResult type for updating header style
  type HeaderStyleResult {
    success: Boolean!
    message: String!
    headerStyle: HeaderStyle
  }

  # FooterStyleResult type for updating footer style
  type FooterStyleResult {
    success: Boolean!
    message: String!
    footerStyle: FooterStyle
  }

  # Blog types
  type Blog {
    id: ID!
    title: String!
    description: String
    slug: String!
    isActive: Boolean!
    createdAt: DateTime!
    updatedAt: DateTime!
    posts: [Post!]
  }

  type Post {
    id: ID!
    title: String!
    slug: String!
    content: String!
    excerpt: String
    # featuredImage: String, // Field removed, use featuredImageMedia.fileUrl
    featuredImageId: String
    featuredImageMedia: Media
    status: PostStatus!
    publishedAt: DateTime
    blogId: String!
    authorId: String!
    metaTitle: String
    metaDescription: String
    tags: [String!]!
    categories: [String!]!
    readTime: Int
    createdAt: DateTime!
    updatedAt: DateTime!
    blog: Blog
    author: User
    media: [Media!]!
  }

  type Media {
    id: ID!
    title: String
    description: String
    fileUrl: String!
    fileName: String!
    fileSize: Int
    fileType: String
    altText: String
    cmsSectionId: String
    uploadedById: String!
    createdAt: DateTime!
    updatedAt: DateTime!
    cmsSection: CMSSection
    posts: [Post!]!
    featuredInPosts: [Post!]!
  }

  enum PostStatus {
    DRAFT
    PUBLISHED
    ARCHIVED
  }

  # Blog input types
  input BlogInput {
    title: String!
    description: String
    slug: String!
    isActive: Boolean
  }

  input CreatePostInput {
    title: String!
    slug: String!
    content: String!
    excerpt: String
    # featuredImage: String, // Field removed, use featuredImageId
    featuredImageId: String
    status: PostStatus
    publishedAt: DateTime
    blogId: String!
    authorId: String!
    metaTitle: String
    metaDescription: String
    tags: [String!]
    categories: [String!]
    readTime: Int
    mediaIds: [String!]
  }

  input UpdatePostInput {
    title: String
    slug: String
    content: String
    excerpt: String
    # featuredImage: String, // Field removed, use featuredImageId
    featuredImageId: String
    status: PostStatus
    publishedAt: DateTime
    metaTitle: String
    metaDescription: String
    tags: [String!]
    categories: [String!]
    readTime: Int
    mediaIds: [String!]
  }

  input MediaInput {
    title: String
    description: String
    fileUrl: String!
    fileName: String!
    fileSize: Int
    fileType: String
    altText: String
  }

  input CreateMediaInput {
    title: String
    description: String
    fileUrl: String!
    fileName: String!
    fileSize: Int
    fileType: String
    altText: String
    cmsSectionId: String
  }

  input UpdateMediaInput {
    title: String
    description: String
    altText: String
  }

  input PostFilter {
    blogId: String
    status: PostStatus
    authorId: String
    tags: [String!]
    categories: [String!]
    search: String
    limit: Int
    offset: Int
  }

  # Blog result types
  type BlogResult {
    success: Boolean!
    message: String!
    blog: Blog
  }

  type PostResult {
    success: Boolean!
    message: String!
    post: Post
  }

  # Media result types
  type MediaResult {
    success: Boolean!
    message: String!
    media: Media
  }

  # --------------- BOOKING MODULE INPUTS AND CONNECTIONS --- V1 ---
  
  # Input types for booking queries
  input BookingFilterInput {
    status: BookingStatus
    serviceId: ID
    locationId: ID
    staffProfileId: ID
    customerId: ID
    startDate: DateTime
    endDate: DateTime
    search: String
  }

  input PaginationInput {
    limit: Int
    offset: Int
    page: Int
    pageSize: Int
  }

  # Connection types for paginated results
  type BookingConnection {
    edges: [BookingEdge!]!
    pageInfo: PageInfo!
    totalCount: Int!
  }

  type BookingEdge {
    node: Booking!
    cursor: String!
  }

  type PageInfo {
    hasNextPage: Boolean!
    hasPreviousPage: Boolean!
    startCursor: String
    endCursor: String
  }

  # Input types for booking mutations
  input CreateBookingInput {
    customerId: ID
    customerName: String!
    customerEmail: String!
    customerPhone: String!
    serviceId: ID!
    locationId: ID!
    staffProfileId: ID
    bookingDate: DateTime!
    startTime: DateTime!
    endTime: DateTime!
    notes: String
    communicationPreferences: [String!]
  }

  input UpdateBookingInput {
    customerId: ID
    customerName: String
    customerEmail: String
    customerPhone: String
    serviceId: ID
    locationId: ID
    staffProfileId: ID
    bookingDate: DateTime
    startTime: DateTime
    endTime: DateTime
    status: BookingStatus
    notes: String
    communicationPreferences: [String!]
  }

  # Input types for staff profile management
  input CreateStaffProfileInput {
    userId: ID!
    bio: String
    specializations: [String!]
  }

  input UpdateStaffProfileInput {
    userId: ID
    bio: String
    specializations: [String!]
  }

  input StaffScheduleInput {
    staffProfileId: ID!
    locationId: ID
    date: DateTime
    dayOfWeek: DayOfWeek
    startTime: String!
    endTime: String!
    scheduleType: ScheduleType!
    isAvailable: Boolean!
    notes: String
  }

  # Input types for service management
  input CreateServiceInput {
    name: String!
    description: String
    durationMinutes: Int!
    bufferTimeBeforeMinutes: Int
    bufferTimeAfterMinutes: Int
    preparationTimeMinutes: Int
    cleanupTimeMinutes: Int
    maxDailyBookingsPerService: Int
    isActive: Boolean
    serviceCategoryId: ID!
    locationIds: [ID!]
  }

  input UpdateServiceInput {
    name: String
    description: String
    durationMinutes: Int
    bufferTimeBeforeMinutes: Int
    bufferTimeAfterMinutes: Int
    preparationTimeMinutes: Int
    cleanupTimeMinutes: Int
    maxDailyBookingsPerService: Int
    isActive: Boolean
    serviceCategoryId: ID
    locationIds: [ID!]
  }

  # Input types for location management
  input CreateLocationInput {
    name: String!
    address: String
    phone: String
    operatingHours: JSON
  }

  input UpdateLocationInput {
    name: String
    address: String
    phone: String
    operatingHours: JSON
  }

  # Input types for service category management
  input CreateServiceCategoryInput {
    name: String!
    description: String
    displayOrder: Int
    parentId: ID
  }

  input UpdateServiceCategoryInput {
    name: String
    description: String
    displayOrder: Int
    parentId: ID
  }

  # Input type for booking rules
  input BookingRuleInput {
    advanceBookingHoursMin: Int!
    advanceBookingDaysMax: Int!
    sameDayCutoffTime: String
    bufferBetweenAppointmentsMinutes: Int!
    maxAppointmentsPerDayPerStaff: Int
    bookingSlotIntervalMinutes: Int!
  }

  # Input type for global booking rules (same as BookingRuleInput but for updateGlobalBookingRules)
  input GlobalBookingRuleInput {
    advanceBookingHoursMin: Int!
    advanceBookingDaysMax: Int!
    sameDayCutoffTime: String
    bufferBetweenAppointmentsMinutes: Int!
    maxAppointmentsPerDayPerStaff: Int
    bookingSlotIntervalMinutes: Int!
  }

  # Result types for booking operations
  type BookingResult {
    success: Boolean!
    message: String!
    booking: Booking
  }

  type StaffProfileResult {
    success: Boolean!
    message: String!
    staffProfile: StaffProfile
  }

  type ServiceResult {
    success: Boolean!
    message: String!
    service: Service
  }

  type LocationResult {
    success: Boolean!
    message: String!
    location: Location
  }

  type ServiceCategoryResult {
    success: Boolean!
    message: String!
    serviceCategory: ServiceCategory
  }

  type StaffAssignmentResult {
    success: Boolean!
    message: String!
    staffProfile: StaffProfile
  }

  # --------------- END BOOKING MODULE INPUTS AND CONNECTIONS --- V1 ---

  # --------------- E-COMMERCE MODULE TYPES --- V1 ---
  
  type Shop {
    id: ID!
    name: String!
    defaultCurrencyId: String!
    defaultCurrency: Currency!
    acceptedCurrencies: [Currency!]!
    adminUserId: String!
    adminUser: User!
    createdAt: DateTime!
    updatedAt: DateTime!
    products: [Product!]!
    productCategories: [ProductCategory!]!
    orders: [Order!]!
  }

  type Product {
    id: ID!
    name: String!
    description: String
    sku: String!
    stockQuantity: Int!
    shopId: String!
    shop: Shop!
    categoryId: String
    category: ProductCategory
    prices: [Price!]!
    reviews: [Review!]!
    createdAt: DateTime!
    updatedAt: DateTime!
  }

  type ProductCategory {
    id: ID!
    name: String!
    description: String
    slug: String!
    parentId: String
    parent: ProductCategory
    children: [ProductCategory!]!
    isActive: Boolean!
    shopId: String
    shop: Shop
    products: [Product!]!
    productCount: Int!
    createdAt: DateTime!
    updatedAt: DateTime!
  }

  type Order {
    id: ID!
    customerId: String
    customer: User
    customerName: String!
    customerEmail: String!
    status: OrderStatus!
    totalAmount: Float!
    currencyId: String!
    currency: Currency!
    shopId: String!
    shop: Shop!
    items: [OrderItem!]!
    shipments: [Shipment!]!
    createdAt: DateTime!
    updatedAt: DateTime!
  }

  type OrderItem {
    id: ID!
    orderId: String!
    order: Order!
    productId: String!
    product: Product!
    quantity: Int!
    unitPrice: Float!
    totalPrice: Float!
  }

  type Tax {
    id: ID!
    name: String!
    rate: Float!
    isActive: Boolean!
    shopId: String!
    shop: Shop!
    createdAt: DateTime!
    updatedAt: DateTime!
  }

  enum OrderStatus {
    PENDING
    PROCESSING
    SHIPPED
    DELIVERED
    CANCELLED
    REFUNDED
  }

  # E-commerce input types
  input CreateShopInput {
    name: String!
    defaultCurrencyId: String!
    acceptedCurrencyIds: [String!]
    adminUserId: String!
  }

  input UpdateShopInput {
    name: String
    defaultCurrencyId: String
    acceptedCurrencyIds: [String!]
    adminUserId: String
  }

  input CreateProductInput {
    name: String!
    description: String
    sku: String!
    stockQuantity: Int!
    shopId: String!
    categoryId: String
    prices: [CreatePriceInput!]!
  }

  input UpdateProductInput {
    name: String
    description: String
    sku: String
    stockQuantity: Int
    categoryId: String
    prices: [CreatePriceInput!]
  }

  input CreatePriceInput {
    amount: Float!
    currencyId: String!
    priceIncludesTax: Boolean!
  }

  input CreateOrderInput {
    customerId: String
    customerName: String!
    customerEmail: String!
    shopId: String!
    items: [CreateOrderItemInput!]!
  }

  input CreateOrderItemInput {
    productId: String!
    quantity: Int!
    unitPrice: Float!
  }

  input UpdateOrderInput {
    status: OrderStatus
    customerName: String
    customerEmail: String
  }

  input CreateCurrencyInput {
    code: String!
    name: String!
    symbol: String!
  }

  input UpdateCurrencyInput {
    code: String
    name: String
    symbol: String
  }

  input CreateTaxInput {
    name: String!
    rate: Float!
    isActive: Boolean!
    shopId: String!
  }

  input UpdateTaxInput {
    name: String
    rate: Float
    isActive: Boolean
  }

  # E-commerce result types
  type ShopResult {
    success: Boolean!
    message: String!
    shop: Shop
  }

  type ProductResult {
    success: Boolean!
    message: String!
    product: Product
  }

  type ProductCategoryResult {
    success: Boolean!
    message: String!
    category: ProductCategory
  }

  type OrderResult {
    success: Boolean!
    message: String!
    order: Order
  }

  type CurrencyResult {
    success: Boolean!
    message: String!
    currency: Currency
  }

  type TaxResult {
    success: Boolean!
    message: String!
    tax: Tax
  }

  type PaymentProviderResult {
    success: Boolean!
    message: String!
    provider: PaymentProvider
  }

  type PaymentMethodResult {
    success: Boolean!
    message: String!
    method: PaymentMethod
  }

  type PaymentResult {
    success: Boolean!
    message: String!
    payment: Payment
  }

  # E-commerce filter inputs
  input ShopFilterInput {
    search: String
    adminUserId: String
    currencyId: String
  }

  input ProductFilterInput {
    search: String
    shopId: String
    categoryId: String
    inStock: Boolean
    minPrice: Float
    maxPrice: Float
  }

  input ProductCategoryFilterInput {
    search: String
    shopId: String
    parentId: String
    isActive: Boolean
  }

  input OrderFilterInput {
    search: String
    shopId: String
    customerId: String
    status: OrderStatus
    dateFrom: DateTime
    dateTo: DateTime
  }

  input CreateProductCategoryInput {
    name: String!
    description: String
    slug: String!
    parentId: String
    isActive: Boolean
    shopId: String
  }

  input UpdateProductCategoryInput {
    name: String
    description: String
    slug: String
    parentId: String
    isActive: Boolean
  }

  input CreatePaymentProviderInput {
    name: String!
    type: String!
    isActive: Boolean
    apiKey: String
    secretKey: String
    webhookUrl: String
  }

  input UpdatePaymentProviderInput {
    name: String
    type: String
    isActive: Boolean
    apiKey: String
    secretKey: String
    webhookUrl: String
  }

  input CreatePaymentMethodInput {
    name: String!
    type: String!
    providerId: String!
    isActive: Boolean
    processingFeeRate: Float
    fixedFee: Float
  }

  input UpdatePaymentMethodInput {
    name: String
    type: String
    providerId: String
    isActive: Boolean
    processingFeeRate: Float
    fixedFee: Float
  }

  input CreatePaymentInput {
    orderId: String
    amount: Float!
    currencyId: String!
    paymentMethodId: String!
    providerId: String!
    transactionId: String
  }

  input UpdatePaymentInput {
    status: PaymentStatus
    transactionId: String
    gatewayResponse: String
    failureReason: String
    refundAmount: Float
  }

  input PaymentProviderFilterInput {
    search: String
    type: String
    isActive: Boolean
  }

  input PaymentMethodFilterInput {
    search: String
    providerId: String
    type: String
    isActive: Boolean
  }

  input PaymentFilterInput {
    search: String
    orderId: String
    status: PaymentStatus
    providerId: String
    paymentMethodId: String
    dateFrom: DateTime
    dateTo: DateTime
  }

  # --------------- END E-COMMERCE MODULE TYPES --- V1 ---

  type PaymentProvider {
    id: ID!
    name: String!
    type: String!
    isActive: Boolean!
    apiKey: String
    secretKey: String
    webhookUrl: String
    paymentMethods: [PaymentMethod!]!
    payments: [Payment!]!
    createdAt: DateTime!
    updatedAt: DateTime!
  }

  type PaymentMethod {
    id: ID!
    name: String!
    type: String!
    providerId: String!
    provider: PaymentProvider!
    isActive: Boolean!
    processingFeeRate: Float
    fixedFee: Float
    payments: [Payment!]!
    createdAt: DateTime!
    updatedAt: DateTime!
  }

  enum PaymentStatus {
    PENDING
    PROCESSING
    COMPLETED
    FAILED
    CANCELLED
    REFUNDED
    PARTIALLY_REFUNDED
  }

  type Payment {
    id: ID!
    orderId: String
    order: Order
    amount: Float!
    currencyId: String!
    currency: Currency!
    status: PaymentStatus!
    paymentMethodId: String!
    paymentMethod: PaymentMethod!
    providerId: String!
    provider: PaymentProvider!
    transactionId: String
    gatewayResponse: String
    failureReason: String
    refundAmount: Float
    createdAt: DateTime!
    updatedAt: DateTime!
  }

  # --------------- SHIPPING MODULE TYPES --- V1 ---

  enum ShipmentStatus {
    PENDING
    PROCESSING
    SHIPPED
    IN_TRANSIT
    OUT_FOR_DELIVERY
    DELIVERED
    FAILED
    RETURNED
    CANCELLED
  }

  type ShippingProvider {
    id: ID!
    name: String!
    type: String!
    isActive: Boolean!
    apiKey: String
    secretKey: String
    webhookUrl: String
    trackingUrl: String
    shippingMethods: [ShippingMethod!]!
    createdAt: DateTime!
    updatedAt: DateTime!
  }

  type ShippingMethod {
    id: ID!
    name: String!
    description: String
    providerId: String!
    provider: ShippingProvider!
    isActive: Boolean!
    estimatedDaysMin: Int
    estimatedDaysMax: Int
    trackingEnabled: Boolean!
    shippingRates: [ShippingRate!]!
    shipments: [Shipment!]!
    createdAt: DateTime!
    updatedAt: DateTime!
  }

  type ShippingZone {
    id: ID!
    name: String!
    description: String
    countries: [String!]!
    states: [String!]!
    postalCodes: [String!]!
    isActive: Boolean!
    shippingRates: [ShippingRate!]!
    createdAt: DateTime!
    updatedAt: DateTime!
  }

  type ShippingRate {
    id: ID!
    shippingMethodId: String!
    shippingMethod: ShippingMethod!
    shippingZoneId: String!
    shippingZone: ShippingZone!
    minWeight: Float
    maxWeight: Float
    minValue: Float
    maxValue: Float
    baseRate: Float!
    perKgRate: Float
    freeShippingMin: Float
    isActive: Boolean!
    createdAt: DateTime!
    updatedAt: DateTime!
  }

  type Shipment {
    id: ID!
    orderId: String!
    order: Order!
    shippingMethodId: String!
    shippingMethod: ShippingMethod!
    trackingNumber: String
    status: ShipmentStatus!
    shippingCost: Float!
    weight: Float
    dimensions: String
    fromAddress: String!
    toAddress: String!
    shippedAt: DateTime
    estimatedDelivery: DateTime
    deliveredAt: DateTime
    providerResponse: String
    createdAt: DateTime!
    updatedAt: DateTime!
  }

  # Shipping filter inputs
  input ShippingProviderFilterInput {
    search: String
    type: String
    isActive: Boolean
  }

  input ShippingMethodFilterInput {
    search: String
    providerId: String
    isActive: Boolean
  }

  input ShippingZoneFilterInput {
    search: String
    isActive: Boolean
  }

  input ShippingRateFilterInput {
    search: String
    shippingMethodId: String
    shippingZoneId: String
    isActive: Boolean
  }

  input ShipmentFilterInput {
    search: String
    orderId: String
    status: ShipmentStatus
    shippingMethodId: String
    trackingNumber: String
    dateFrom: DateTime
    dateTo: DateTime
  }

  # Shipping input types
  input CreateShippingProviderInput {
    name: String!
    type: String!
    isActive: Boolean
    apiKey: String
    secretKey: String
    webhookUrl: String
    trackingUrl: String
  }

  input UpdateShippingProviderInput {
    name: String
    type: String
    isActive: Boolean
    apiKey: String
    secretKey: String
    webhookUrl: String
    trackingUrl: String
  }

  input CreateShippingMethodInput {
    name: String!
    description: String
    providerId: String!
    isActive: Boolean
    estimatedDaysMin: Int
    estimatedDaysMax: Int
    trackingEnabled: Boolean
  }

  input UpdateShippingMethodInput {
    name: String
    description: String
    providerId: String
    isActive: Boolean
    estimatedDaysMin: Int
    estimatedDaysMax: Int
    trackingEnabled: Boolean
  }

  input CreateShippingZoneInput {
    name: String!
    description: String
    countries: [String!]!
    states: [String!]
    postalCodes: [String!]
    isActive: Boolean
  }

  input UpdateShippingZoneInput {
    name: String
    description: String
    countries: [String!]
    states: [String!]
    postalCodes: [String!]
    isActive: Boolean
  }

  input CreateShippingRateInput {
    shippingMethodId: String!
    shippingZoneId: String!
    minWeight: Float
    maxWeight: Float
    minValue: Float
    maxValue: Float
    baseRate: Float!
    perKgRate: Float
    freeShippingMin: Float
    isActive: Boolean
  }

  input UpdateShippingRateInput {
    shippingMethodId: String
    shippingZoneId: String
    minWeight: Float
    maxWeight: Float
    minValue: Float
    maxValue: Float
    baseRate: Float
    perKgRate: Float
    freeShippingMin: Float
    isActive: Boolean
  }

  input CreateShipmentInput {
    orderId: String!
    shippingMethodId: String!
    trackingNumber: String
    shippingCost: Float!
    weight: Float
    dimensions: String
    fromAddress: String!
    toAddress: String!
    estimatedDelivery: DateTime
  }

  input UpdateShipmentInput {
    trackingNumber: String
    status: ShipmentStatus
    shippingCost: Float
    weight: Float
    dimensions: String
    fromAddress: String
    toAddress: String
    shippedAt: DateTime
    estimatedDelivery: DateTime
    deliveredAt: DateTime
    providerResponse: String
  }

  # --------------- END SHIPPING MODULE TYPES --- V1 ---

  # Shipping result types
  type ShippingProviderResult {
    success: Boolean!
    message: String!
    provider: ShippingProvider
  }

  type ShippingMethodResult {
    success: Boolean!
    message: String!
    method: ShippingMethod
  }

  type ShippingZoneResult {
    success: Boolean!
    message: String!
    zone: ShippingZone
  }

  type ShippingRateResult {
    success: Boolean!
    message: String!
    rate: ShippingRate
  }

  type ShipmentResult {
    success: Boolean!
    message: String!
    shipment: Shipment
  }

  # --------------- REVIEW MODULE TYPES --- V1 ---

  enum ReviewStatus {
    PENDING
    APPROVED
    REJECTED
    REPORTED
  }

  type Review {
    id: ID!
    productId: String!
    product: Product!
    customerId: String
    customer: User
    customerName: String!
    customerEmail: String!
    rating: Int!
    title: String
    comment: String
    isVerified: Boolean!
    isApproved: Boolean!
    isHelpful: Int!
    isReported: Boolean!
    reportReason: String
    orderItemId: String
    orderItem: OrderItem
    images: [ReviewImage!]!
    response: ReviewResponse
    createdAt: DateTime!
    updatedAt: DateTime!
  }

  type ReviewImage {
    id: ID!
    reviewId: String!
    review: Review!
    imageUrl: String!
    altText: String
    order: Int!
    createdAt: DateTime!
    updatedAt: DateTime!
  }

  type ReviewResponse {
    id: ID!
    reviewId: String!
    review: Review!
    responderId: String!
    responder: User!
    response: String!
    createdAt: DateTime!
    updatedAt: DateTime!
  }

  type ReviewStats {
    totalReviews: Int!
    averageRating: Float!
    ratingDistribution: [RatingCount!]!
    verifiedReviews: Int!
    pendingReviews: Int!
  }

  type RatingCount {
    rating: Int!
    count: Int!
  }

  # Review filter inputs
  input ReviewFilterInput {
    search: String
    productId: String
    customerId: String
    rating: Int
    isVerified: Boolean
    isApproved: Boolean
    isReported: Boolean
    dateFrom: DateTime
    dateTo: DateTime
  }

  # Review input types
  input CreateReviewInput {
    productId: String!
    customerId: String
    customerName: String!
    customerEmail: String!
    rating: Int!
    title: String
    comment: String
    orderItemId: String
    images: [CreateReviewImageInput!]
  }

  input UpdateReviewInput {
    rating: Int
    title: String
    comment: String
    isApproved: Boolean
    isReported: Boolean
    reportReason: String
  }

  input CreateReviewImageInput {
    imageUrl: String!
    altText: String
    order: Int
  }

  input CreateReviewResponseInput {
    reviewId: String!
    response: String!
  }

  input UpdateReviewResponseInput {
    response: String!
  }

  # Review result types
  type ReviewResult {
    success: Boolean!
    message: String!
    review: Review
  }

  type ReviewResponseResult {
    success: Boolean!
    message: String!
    response: ReviewResponse
  }

  # --------------- END REVIEW MODULE TYPES --- V1 ---

  # --------------- CUSTOMER MODULE TYPES --- V1 ---

  type Customer {
    id: ID!
    email: String!
    firstName: String
    lastName: String
    phoneNumber: String
    profileImageUrl: String
    isActive: Boolean!
    emailVerified: DateTime
    createdAt: DateTime!
    updatedAt: DateTime!
    
    # Customer-specific fields
    totalOrders: Int!
    totalSpent: Float!
    averageOrderValue: Float!
    lastOrderDate: DateTime
    
    # Relations
    orders: [Order!]!
    reviews: [Review!]!
    addresses: [CustomerAddress!]!
  }

  type CustomerAddress {
    id: ID!
    customerId: String!
    customer: Customer!
    type: AddressType!
    firstName: String!
    lastName: String!
    company: String
    address1: String!
    address2: String
    city: String!
    state: String!
    postalCode: String!
    country: String!
    phone: String
    isDefault: Boolean!
    createdAt: DateTime!
    updatedAt: DateTime!
  }

  type CustomerStats {
    totalCustomers: Int!
    newCustomersThisMonth: Int!
    activeCustomers: Int!
    averageOrderValue: Float!
    topCustomers: [Customer!]!
  }

  enum AddressType {
    BILLING
    SHIPPING
  }

  # Customer filter inputs
  input CustomerFilterInput {
    search: String
    isActive: Boolean
    hasOrders: Boolean
    registeredFrom: DateTime
    registeredTo: DateTime
    totalSpentMin: Float
    totalSpentMax: Float
  }

  # Customer input types
  input CreateCustomerInput {
    email: String!
    firstName: String!
    lastName: String!
    phoneNumber: String
    password: String
    isActive: Boolean
  }

  input UpdateCustomerInput {
    firstName: String
    lastName: String
    phoneNumber: String
    profileImageUrl: String
    isActive: Boolean
  }

  input CreateCustomerAddressInput {
    customerId: String!
    type: AddressType!
    firstName: String!
    lastName: String!
    company: String
    address1: String!
    address2: String
    city: String!
    state: String!
    postalCode: String!
    country: String!
    phone: String
    isDefault: Boolean
  }

  # Customer result types
  type CustomerResult {
    success: Boolean!
    message: String!
    customer: Customer
  }

  # --------------- END CUSTOMER MODULE TYPES --- V1 ---

  # --------------- DISCOUNT MODULE TYPES --- V1 ---

  enum DiscountType {
    PERCENTAGE
    FIXED_AMOUNT
    FREE_SHIPPING
    BUY_X_GET_Y
  }

  enum DiscountStatus {
    ACTIVE
    INACTIVE
    EXPIRED
    SCHEDULED
  }

  type Discount {
    id: ID!
    code: String!
    name: String!
    description: String
    type: DiscountType!
    value: Float!
    minimumOrderAmount: Float
    maximumDiscountAmount: Float
    usageLimit: Int
    usageCount: Int!
    customerUsageLimit: Int
    isActive: Boolean!
    startsAt: DateTime
    exdsAt: DateTime
    createdAt: DateTime!
    updatedAt: DateTime!
    
    # Relations
    applicableProducts: [Product!]!
    applicableCategories: [ProductCategory!]!
    excludedProducts: [Product!]!
    excludedCategories: [ProductCategory!]!
    orders: [Order!]!
  }

  type DiscountValidation {
    isValid: Boolean!
    discount: Discount
    discountAmount: Float!
    message: String!
    errors: [String!]!
  }

  # Discount filter inputs
  input DiscountFilterInput {
    search: String
    type: DiscountType
    isActive: Boolean
    startsFrom: DateTime
    startsTo: DateTime
    expiresFrom: DateTime
    expiresTo: DateTime
  }

  # Discount input types
  input CreateDiscountInput {
    code: String!
    name: String!
    description: String
    type: DiscountType!
    value: Float!
    minimumOrderAmount: Float
    maximumDiscountAmount: Float
    usageLimit: Int
    customerUsageLimit: Int
    isActive: Boolean
    startsAt: DateTime
    expiresAt: DateTime
    applicableProductIds: [String!]
    applicableCategoryIds: [String!]
    excludedProductIds: [String!]
    excludedCategoryIds: [String!]
  }

  input UpdateDiscountInput {
    name: String
    description: String
    value: Float
    minimumOrderAmount: Float
    maximumDiscountAmount: Float
    usageLimit: Int
    customerUsageLimit: Int
    isActive: Boolean
    startsAt: DateTime
    expiresAt: DateTime
    applicableProductIds: [String!]
    applicableCategoryIds: [String!]
    excludedProductIds: [String!]
    excludedCategoryIds: [String!]
  }

  # Discount result types
  type DiscountResult {
    success: Boolean!
    message: String!
    discount: Discount
  }

  # --------------- END DISCOUNT MODULE TYPES --- V1 ---

  # --------------- FORM MODULE TYPES --- V1 ---

  # Form-related types
  type FormBase {
    id: ID!
    title: String!
    description: String
    slug: String!
    isActive: Boolean!
    settings: JSON
    fields: [FormFieldBase!]
    steps: [FormStepBase!]
    submissions: [FormSubmissionBase!]
    createdAt: DateTime!
    updatedAt: DateTime!
  }

  type FormStepBase {
    id: ID!
    formId: ID!
    form: FormBase
    title: String!
    description: String
    stepOrder: Int!
    isRequired: Boolean!
    fields: [FormFieldBase!]
    createdAt: DateTime!
    updatedAt: DateTime!
  }

  type FormFieldBase {
    id: ID!
    formId: ID!
    form: FormBase
    stepId: ID
    step: FormStepBase
    fieldType: String!
    label: String!
    placeholder: String
    isRequired: Boolean!
    fieldOrder: Int!
    validationRules: JSON
    options: JSON
    createdAt: DateTime!
    updatedAt: DateTime!
  }

  type FormSubmissionBase {
    id: ID!
    formId: ID!
    form: FormBase
    submitterEmail: String
    submitterName: String
    submissionData: JSON!
    ipAddress: String
    userAgent: String
    createdAt: DateTime!
    updatedAt: DateTime!
  }

  # --------------- END FORM MODULE TYPES --- V1 ---

  # Shipping result types

  # Add or ensure TenantStatus enum exists
  enum TenantStatus {
    PENDING
    ACTIVE
    SUSPENDED
    ARCHIVED
  }

  type Tenant {
    id: ID!
    name: String!
    slug: String!
    domain: String
    status: TenantStatus!
    planId: String
    # settings: Json # Might be too complex for initial list/form
    features: [String!]
    createdAt: DateTime!
    updatedAt: DateTime!
  }

  # Extend Query type
  extend type Query {
    allTenants: [Tenant!]
    tenant(id: ID!): Tenant
  }

  input CreateTenantInput {
    name: String!
    slug: String!
    domain: String
    status: TenantStatus # Defaults to ACTIVE in Prisma schema
    planId: String
    features: [String!]
  }

  input UpdateTenantInput {
    id: ID!
    name: String
    slug: String
    domain: String
    status: TenantStatus
    planId: String
    features: [String!]
  }

  # Extend Mutation type
  extend type Mutation {
    createTenant(input: CreateTenantInput!): Tenant
    updateTenant(input: UpdateTenantInput!): Tenant
    provisionTenantSite(tenantId: ID!): Tenant
    # deleteTenant(id: ID!): Tenant # Add later if needed

    "Adds or updates the custom domain for a tenant and initiates verification with Vercel."
    addOrUpdateTenantCustomDomain(tenantId: ID!, domain: String!): VercelDomainConfig

    "Checks the current status of a tenant's custom domain with Vercel."
    checkTenantCustomDomainStatus(tenantId: ID!): VercelDomainConfig

    "Removes the custom domain for a tenant from Vercel and clears it from the tenant record."
    removeTenantCustomDomain(tenantId: ID!): Tenant
<<<<<<< HEAD

    "Illustrative: Updates page content and triggers revalidation for its tenant site."
    updatePageContentAndRevalidate(input: UpdatePageDetailsInput!): Page
  }

  input UpdatePageDetailsInput {
    id: ID!       # ID of the page to update
    title: String
    slug: String    # Assuming slug can be changed
    content: String # Example field
    isPublished: Boolean
=======
>>>>>>> 8aaf5a4d
  }

  type VercelDNSRecord {
    type: String!
    name: String!
    value: String!
  }

  type VercelDomainConfig {
    name: String!
    apexName: String!
    projectId: String!
    redirect: String
    redirectStatusCode: Int
    gitBranch: String
    verified: Boolean!
    verification: [VercelDNSRecord!]
  }
`; <|MERGE_RESOLUTION|>--- conflicted
+++ resolved
@@ -3675,7 +3675,7 @@
 
     "Removes the custom domain for a tenant from Vercel and clears it from the tenant record."
     removeTenantCustomDomain(tenantId: ID!): Tenant
-<<<<<<< HEAD
+
 
     "Illustrative: Updates page content and triggers revalidation for its tenant site."
     updatePageContentAndRevalidate(input: UpdatePageDetailsInput!): Page
@@ -3687,8 +3687,7 @@
     slug: String    # Assuming slug can be changed
     content: String # Example field
     isPublished: Boolean
-=======
->>>>>>> 8aaf5a4d
+
   }
 
   type VercelDNSRecord {
