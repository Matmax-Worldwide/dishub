--- conflicted
+++ resolved
@@ -32,12 +32,6 @@
   AlertDialogTitle,
 } from "@/components/ui/alert-dialog";
 import { Badge } from '@/components/ui/badge';
-<<<<<<< HEAD
-
-// Local enums removed, will use PrismaDayOfWeek and PrismaScheduleType from '@/types/calendar'
-=======
-import { Card } from '@/components/ui/card';
->>>>>>> ac25698f
 
 export default function StaffManager() {
   const [staffMembers, setStaffMembers] = useState<StaffProfile[]>([]);
@@ -95,21 +89,7 @@
   };
 
   const handleEdit = (staffMember: StaffProfile) => {
-<<<<<<< HEAD
-    const regularSchedules = (staffMember.schedules || [])
-        // Updated to use only PrismaScheduleType from import
-        .filter(s => s.scheduleType === PrismaScheduleType.REGULAR_HOURS) 
-        .map(s => ({ 
-            dayOfWeek: s.dayOfWeek as PrismaDayOfWeek, // Ensured this uses the imported aliased enum
-            startTime: s.startTime,
-            endTime: s.endTime,
-            isAvailable: s.isAvailable,
-            scheduleType: PrismaScheduleType.REGULAR_HOURS,
-        }));
-    setEditingStaffMember({ ...staffMember, schedules: regularSchedules });
-=======
-    setEditingStaffMember(staffMember);
->>>>>>> ac25698f
+
     setIsFormOpen(true);
   };
 
