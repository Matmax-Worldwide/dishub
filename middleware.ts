--- conflicted
+++ resolved
@@ -1,4 +1,4 @@
-<<<<<<< HEAD
+
 import { NextRequest, NextResponse } from 'next/server';
 import { createMiddleware } from '@/lib/middleware/factory';
 import { newMiddlewareStack } from '@/middleware/enhanced';
@@ -15,7 +15,7 @@
   console.log('Legacy middleware (in middleware_temp.ts, i18n, auth, & page_auth parts removed) running on path:', pathname);
 
   // Skip middleware for API routes and GraphQL (this was the first check)
-=======
+
 import { NextRequest, NextResponse } from 'next/server'
 import { verifyToken } from './src/lib/auth'
 import { cookies } from 'next/headers'
@@ -42,7 +42,6 @@
   const pathname = request.nextUrl.pathname
 
   // Skip middleware for API routes and GraphQL
->>>>>>> aca355ad
   if (pathname.startsWith('/api/') || pathname.startsWith('/_next/')) {
     console.log('Legacy (temp): Skipping middleware for API/next path');
     return NextResponse.next();
